--- conflicted
+++ resolved
@@ -181,7 +181,6 @@
         self.assertEqual(len(rooms), 0)
 
     @defer.inlineCallbacks
-<<<<<<< HEAD
     def test_auto_create_auto_join_rooms_when_support_user_exists(self):
         room_alias_str = "#room:test"
         self.hs.config.auto_join_rooms = [room_alias_str]
@@ -194,7 +193,7 @@
         room_alias = RoomAlias.from_string(room_alias_str)
         with self.assertRaises(SynapseError):
             yield directory_handler.get_association(room_alias)
-=======
+
     def test_auto_create_auto_join_where_no_consent(self):
         self.hs.config.user_consent_at_registration = True
         self.hs.config.block_events_without_consent_error = "Error"
@@ -203,5 +202,4 @@
         res = yield self.handler.register(localpart='jeff')
         yield self.handler.post_consent_actions(res[0])
         rooms = yield self.store.get_rooms_for_user(res[0])
-        self.assertEqual(len(rooms), 0)
->>>>>>> 7039ece8
+        self.assertEqual(len(rooms), 0)