--- conflicted
+++ resolved
@@ -89,7 +89,6 @@
         self.assertEqual(channel.result["code"], b"403", channel.result)
 
 
-<<<<<<< HEAD
 class IdentityEnabledTestCase(unittest.HomeserverTestCase):
     """Tests that 3PID lookup attempts succeed when the HS's config allows them."""
 
@@ -126,12 +125,7 @@
         self.tok = self.login("kermit", "monkey")
 
     def test_3pid_invite_enabled(self):
-        request, channel = self.make_request(
-            b"POST", "/createRoom", b"{}", access_token=self.tok
-        )
-=======
-        channel = self.make_request(b"POST", "/createRoom", b"{}", access_token=tok)
->>>>>>> bd30cfe8
+        channel = self.make_request(b"POST", "/createRoom", b"{}", access_token=self.tok)
         self.assertEquals(channel.result["code"], b"200", channel.result)
         room_id = channel.json_body["room_id"]
 
@@ -142,8 +136,7 @@
         }
         request_data = json.dumps(params)
         request_url = ("/rooms/%s/invite" % (room_id)).encode("ascii")
-<<<<<<< HEAD
-        request, channel = self.make_request(
+        channel = self.make_request(
             b"POST", request_url, request_data, access_token=self.tok
         )
 
@@ -158,10 +151,6 @@
         url = (
             "/_matrix/client/unstable/account/3pid/lookup"
             "?id_server=testis&medium=email&address=foo@bar.baz"
-=======
-        channel = self.make_request(
-            b"POST", request_url, request_data, access_token=tok
->>>>>>> bd30cfe8
         )
         self.make_request("GET", url, access_token=self.tok)
 
