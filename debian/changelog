<<<<<<< HEAD
matrix-synapse-py3 (1.19.0ubuntu1) UNRELEASED; urgency=medium
=======
matrix-synapse-py3 (1.20.0ubuntu1) UNRELEASED; urgency=medium
>>>>>>> c7e060bf

  * Use Type=notify in systemd service

 -- Dexter Chua <dec41@srcf.net>  Wed, 26 Aug 2020 12:41:36 +0000

<<<<<<< HEAD
=======
matrix-synapse-py3 (1.19.3) stable; urgency=medium

  * New synapse release 1.19.3.

 -- Synapse Packaging team <packages@matrix.org>  Fri, 18 Sep 2020 14:59:30 +0100

matrix-synapse-py3 (1.19.2) stable; urgency=medium

  * New synapse release 1.19.2.

 -- Synapse Packaging team <packages@matrix.org>  Wed, 16 Sep 2020 12:50:30 +0100

>>>>>>> c7e060bf
matrix-synapse-py3 (1.19.1) stable; urgency=medium

  * New synapse release 1.19.1.

 -- Synapse Packaging team <packages@matrix.org>  Thu, 27 Aug 2020 10:50:19 +0100

matrix-synapse-py3 (1.19.0) stable; urgency=medium

  [ Synapse Packaging team ]
  * New synapse release 1.19.0.

  [ Aaron Raimist ]
  * Fix outdated documentation for SYNAPSE_CACHE_FACTOR

 -- Synapse Packaging team <packages@matrix.org>  Mon, 17 Aug 2020 14:06:42 +0100

matrix-synapse-py3 (1.18.0) stable; urgency=medium

  * New synapse release 1.18.0.

 -- Synapse Packaging team <packages@matrix.org>  Thu, 30 Jul 2020 10:55:53 +0100

matrix-synapse-py3 (1.17.0) stable; urgency=medium

  * New synapse release 1.17.0.

 -- Synapse Packaging team <packages@matrix.org>  Mon, 13 Jul 2020 10:20:31 +0100

matrix-synapse-py3 (1.16.1) stable; urgency=medium

  * New synapse release 1.16.1.

 -- Synapse Packaging team <packages@matrix.org>  Fri, 10 Jul 2020 12:09:24 +0100

matrix-synapse-py3 (1.17.0rc1) stable; urgency=medium

  * New synapse release 1.17.0rc1.

 -- Synapse Packaging team <packages@matrix.org>  Thu, 09 Jul 2020 16:53:12 +0100

matrix-synapse-py3 (1.16.0) stable; urgency=medium

  * New synapse release 1.16.0.

 -- Synapse Packaging team <packages@matrix.org>  Wed, 08 Jul 2020 11:03:48 +0100

matrix-synapse-py3 (1.15.2) stable; urgency=medium

  * New synapse release 1.15.2.

 -- Synapse Packaging team <packages@matrix.org>  Thu, 02 Jul 2020 10:34:00 -0400

matrix-synapse-py3 (1.15.1) stable; urgency=medium

  * New synapse release 1.15.1.

 -- Synapse Packaging team <packages@matrix.org>  Tue, 16 Jun 2020 10:27:50 +0100

matrix-synapse-py3 (1.15.0) stable; urgency=medium

  * New synapse release 1.15.0.

 -- Synapse Packaging team <packages@matrix.org>  Thu, 11 Jun 2020 13:27:06 +0100

matrix-synapse-py3 (1.14.0) stable; urgency=medium

  * New synapse release 1.14.0.

 -- Synapse Packaging team <packages@matrix.org>  Thu, 28 May 2020 10:37:27 +0000

matrix-synapse-py3 (1.13.0) stable; urgency=medium

  [ Patrick Cloke ]
  * Add information about .well-known files to Debian installation scripts.

  [ Synapse Packaging team ]
  * New synapse release 1.13.0.

 -- Synapse Packaging team <packages@matrix.org>  Tue, 19 May 2020 09:16:56 -0400

matrix-synapse-py3 (1.12.4) stable; urgency=medium

  * New synapse release 1.12.4.

 -- Synapse Packaging team <packages@matrix.org>  Thu, 23 Apr 2020 10:58:14 -0400

matrix-synapse-py3 (1.12.3) stable; urgency=medium

  [ Richard van der Hoff ]
  * Update the Debian build scripts to handle the new installation paths
   for the support libraries introduced by Pillow 7.1.1.

  [ Synapse Packaging team ]
  * New synapse release 1.12.3.

 -- Synapse Packaging team <packages@matrix.org>  Fri, 03 Apr 2020 10:55:03 +0100

matrix-synapse-py3 (1.12.2) stable; urgency=medium

  * New synapse release 1.12.2.

 -- Synapse Packaging team <packages@matrix.org>  Mon, 02 Apr 2020 19:02:17 +0000

matrix-synapse-py3 (1.12.1) stable; urgency=medium

  * New synapse release 1.12.1.

 -- Synapse Packaging team <packages@matrix.org>  Mon, 02 Apr 2020 11:30:47 +0000

matrix-synapse-py3 (1.12.0) stable; urgency=medium

  * New synapse release 1.12.0.

 -- Synapse Packaging team <packages@matrix.org>  Mon, 23 Mar 2020 12:13:03 +0000

matrix-synapse-py3 (1.11.1) stable; urgency=medium

  * New synapse release 1.11.1.

 -- Synapse Packaging team <packages@matrix.org>  Tue, 03 Mar 2020 15:01:22 +0000

matrix-synapse-py3 (1.11.0) stable; urgency=medium

  * New synapse release 1.11.0.

 -- Synapse Packaging team <packages@matrix.org>  Fri, 21 Feb 2020 08:54:34 +0000

matrix-synapse-py3 (1.10.1) stable; urgency=medium

  * New synapse release 1.10.1.

 -- Synapse Packaging team <packages@matrix.org>  Mon, 17 Feb 2020 16:27:28 +0000

matrix-synapse-py3 (1.10.0) stable; urgency=medium

  * New synapse release 1.10.0.

 -- Synapse Packaging team <packages@matrix.org>  Wed, 12 Feb 2020 12:18:54 +0000

matrix-synapse-py3 (1.9.1) stable; urgency=medium

  * New synapse release 1.9.1.

 -- Synapse Packaging team <packages@matrix.org>  Tue, 28 Jan 2020 13:09:23 +0000

matrix-synapse-py3 (1.9.0) stable; urgency=medium

  * New synapse release 1.9.0.

 -- Synapse Packaging team <packages@matrix.org>  Thu, 23 Jan 2020 12:56:31 +0000

matrix-synapse-py3 (1.8.0) stable; urgency=medium

  [ Richard van der Hoff ]
  * Automate generation of the default log configuration file.

  [ Synapse Packaging team ]
  * New synapse release 1.8.0.

 -- Synapse Packaging team <packages@matrix.org>  Thu, 09 Jan 2020 11:39:27 +0000

matrix-synapse-py3 (1.7.3) stable; urgency=medium

  * New synapse release 1.7.3.

 -- Synapse Packaging team <packages@matrix.org>  Tue, 31 Dec 2019 10:45:04 +0000

matrix-synapse-py3 (1.7.2) stable; urgency=medium

  * New synapse release 1.7.2.

 -- Synapse Packaging team <packages@matrix.org>  Fri, 20 Dec 2019 10:56:50 +0000

matrix-synapse-py3 (1.7.1) stable; urgency=medium

  * New synapse release 1.7.1.

 -- Synapse Packaging team <packages@matrix.org>  Wed, 18 Dec 2019 09:37:59 +0000

matrix-synapse-py3 (1.7.0) stable; urgency=medium

  * New synapse release 1.7.0.

 -- Synapse Packaging team <packages@matrix.org>  Fri, 13 Dec 2019 10:19:38 +0000

matrix-synapse-py3 (1.6.1) stable; urgency=medium

  * New synapse release 1.6.1.

 -- Synapse Packaging team <packages@matrix.org>  Thu, 28 Nov 2019 11:10:40 +0000

matrix-synapse-py3 (1.6.0) stable; urgency=medium

  * New synapse release 1.6.0.

 -- Synapse Packaging team <packages@matrix.org>  Tue, 26 Nov 2019 12:15:40 +0000

matrix-synapse-py3 (1.5.1) stable; urgency=medium

  * New synapse release 1.5.1.

 -- Synapse Packaging team <packages@matrix.org>  Wed, 06 Nov 2019 10:02:14 +0000

matrix-synapse-py3 (1.5.0) stable; urgency=medium

  * New synapse release 1.5.0.

 -- Synapse Packaging team <packages@matrix.org>  Tue, 29 Oct 2019 14:28:41 +0000

matrix-synapse-py3 (1.4.1) stable; urgency=medium

  * New synapse release 1.4.1.

 -- Synapse Packaging team <packages@matrix.org>  Fri, 18 Oct 2019 10:13:27 +0100

matrix-synapse-py3 (1.4.0) stable; urgency=medium

  * New synapse release 1.4.0.

 -- Synapse Packaging team <packages@matrix.org>  Thu, 03 Oct 2019 13:22:25 +0100

matrix-synapse-py3 (1.3.1) stable; urgency=medium

  * New synapse release 1.3.1.

 -- Synapse Packaging team <packages@matrix.org>  Sat, 17 Aug 2019 09:15:49 +0100

matrix-synapse-py3 (1.3.0) stable; urgency=medium

  [ Andrew Morgan ]
  * Remove libsqlite3-dev from required build dependencies.

  [ Synapse Packaging team ]
  * New synapse release 1.3.0.

 -- Synapse Packaging team <packages@matrix.org>  Thu, 15 Aug 2019 12:04:23 +0100

matrix-synapse-py3 (1.2.0) stable; urgency=medium

  [ Amber Brown ]
  * Update logging config defaults to match API changes in Synapse.

  [ Richard van der Hoff ]
  * Add Recommends and Depends for some libraries which you probably want.

  [ Synapse Packaging team ]
  * New synapse release 1.2.0.

 -- Synapse Packaging team <packages@matrix.org>  Thu, 25 Jul 2019 14:10:07 +0100

matrix-synapse-py3 (1.1.0) stable; urgency=medium

  [ Silke Hofstra ]
  * Include systemd-python to allow logging to the systemd journal.

  [ Synapse Packaging team ]
  * New synapse release 1.1.0.

 -- Synapse Packaging team <packages@matrix.org>  Thu, 04 Jul 2019 11:43:41 +0100

matrix-synapse-py3 (1.0.0) stable; urgency=medium

  * New synapse release 1.0.0.

 -- Synapse Packaging team <packages@matrix.org>  Tue, 11 Jun 2019 17:09:53 +0100

matrix-synapse-py3 (0.99.5.2) stable; urgency=medium

  * New synapse release 0.99.5.2.

 -- Synapse Packaging team <packages@matrix.org>  Thu, 30 May 2019 16:28:07 +0100

matrix-synapse-py3 (0.99.5.1) stable; urgency=medium

  * New synapse release 0.99.5.1.

 -- Synapse Packaging team <packages@matrix.org>  Wed, 22 May 2019 16:22:24 +0000

matrix-synapse-py3 (0.99.4) stable; urgency=medium

  [ Christoph Müller ]
  * Configure the systemd units to have a log identifier of `matrix-synapse`

  [ Synapse Packaging team ]
  * New synapse release 0.99.4.

 -- Synapse Packaging team <packages@matrix.org>  Wed, 15 May 2019 13:58:08 +0100

matrix-synapse-py3 (0.99.3.2) stable; urgency=medium

  * New synapse release 0.99.3.2.

 -- Synapse Packaging team <packages@matrix.org>  Fri, 03 May 2019 18:56:20 +0100

matrix-synapse-py3 (0.99.3.1) stable; urgency=medium

  * New synapse release 0.99.3.1.

 -- Synapse Packaging team <packages@matrix.org>  Fri, 03 May 2019 16:02:43 +0100

matrix-synapse-py3 (0.99.3) stable; urgency=medium

  [ Richard van der Hoff ]
  * Fix warning during preconfiguration. (Fixes: #4819)

  [ Synapse Packaging team ]
  * New synapse release 0.99.3.

 -- Synapse Packaging team <packages@matrix.org>  Mon, 01 Apr 2019 12:48:21 +0000

matrix-synapse-py3 (0.99.2) stable; urgency=medium

  * Fix overwriting of config settings on upgrade.
  * New synapse release 0.99.2.

 -- Synapse Packaging team <packages@matrix.org>  Fri, 01 Mar 2019 10:55:08 +0000

matrix-synapse-py3 (0.99.1.1) stable; urgency=medium

  * New synapse release 0.99.1.1

 -- Synapse Packaging team <packages@matrix.org>  Thu, 14 Feb 2019 17:19:44 +0000

matrix-synapse-py3 (0.99.1) stable; urgency=medium

  [ Damjan Georgievski ]
  * Added ExecReload= in service unit file to send a HUP signal

  [ Synapse Packaging team ]
  * New synapse release 0.99.1

 -- Synapse Packaging team <packages@matrix.org>  Thu, 14 Feb 2019 14:12:26 +0000

matrix-synapse-py3 (0.99.0) stable; urgency=medium

  * New synapse release 0.99.0

 -- Synapse Packaging team <packages@matrix.org>  Tue, 5 Feb 2019 18:25:00 +0000

matrix-synapse-py3 (0.34.1.1++1) stable; urgency=medium

  * Update conflicts specifications to allow smoother transition from matrix-synapse.

 -- Synapse Packaging team <packages@matrix.org>  Sat, 12 Jan 2019 12:58:35 +0000

matrix-synapse-py3 (0.34.1.1) stable; urgency=high

  * New synapse release 0.34.1.1

 -- Synapse Packaging team <packages@matrix.org>  Thu, 10 Jan 2019 15:04:52 +0000

matrix-synapse-py3 (0.34.1+1) stable; urgency=medium

  * Remove 'Breaks: matrix-synapse-ldap3'. (matrix-synapse-py3 includes
    the matrix-synapse-ldap3 python files, which makes the
    matrix-synapse-ldap3 debian package redundant but not broken.

 -- Synapse Packaging team <packages@matrix.org>  Wed, 09 Jan 2019 15:30:00 +0000

matrix-synapse-py3 (0.34.1) stable; urgency=medium

  * New synapse release 0.34.1.
  * Update Conflicts specifications to allow installation alongside our
    matrix-synapse transitional package.

 -- Synapse Packaging team <packages@matrix.org>  Wed, 09 Jan 2019 14:52:24 +0000

matrix-synapse-py3 (0.34.0) stable; urgency=medium

  * New synapse release 0.34.0.
  * Synapse is now installed into a Python 3 virtual environment with
    up-to-date dependencies.
  * The matrix-synapse service will now be restarted when the package is
    upgraded.
    (Fixes https://github.com/matrix-org/package-synapse-debian/issues/18)

 -- Synapse packaging team <packages@matrix.org>  Wed, 19 Dec 2018 14:00:00 +0000

matrix-synapse (0.33.9-1matrix1) stretch; urgency=medium

  [ Erik Johnston ]
  * Remove dependency on python-pydenticon

  [ Richard van der Hoff ]
  * New upstream version 0.33.9
  * Refresh patches for 0.33.9

 -- Richard van der Hoff <richard@matrix.org>  Tue, 20 Nov 2018 10:26:05 +0000

matrix-synapse (0.33.8-1) stretch; urgency=medium

  * New upstream version 0.33.8

 -- Erik Johnston <erik@matrix.org>  Thu, 01 Nov 2018 14:33:26 +0000

matrix-synapse (0.33.7-1matrix1) stretch; urgency=medium

  * New upstream version 0.33.7

 -- Richard van der Hoff <richard@matrix.org>  Thu, 18 Oct 2018 16:18:26 +0100

matrix-synapse (0.33.6-1matrix1) stretch; urgency=medium

  * Imported Upstream version 0.33.6
  * Remove redundant explicit dep on python-bcrypt
  * Run the tests during build
  * Add dependency on python-attr 16.0
  * Refresh patches for 0.33.6

 -- Richard van der Hoff <richard@matrix.org>  Thu, 04 Oct 2018 14:40:29 +0100

matrix-synapse (0.33.5.1-1matrix1) stretch; urgency=medium

  * Imported Upstream version 0.33.5.1

 -- Richard van der Hoff <richard@matrix.org>  Mon, 24 Sep 2018 18:20:51 +0100

matrix-synapse (0.33.5-1matrix1) stretch; urgency=medium

  * Imported Upstream version 0.33.5

 -- Richard van der Hoff <richard@matrix.org>  Mon, 24 Sep 2018 16:06:23 +0100

matrix-synapse (0.33.4-1mx1) stretch; urgency=medium

  * Imported Upstream version 0.33.4
  * Avoid telling people to install packages with pip
    (fixes https://github.com/matrix-org/synapse/issues/3743)

 -- Richard van der Hoff <richard@matrix.org>  Fri, 07 Sep 2018 14:06:17 +0100

matrix-synapse (0.33.3.1-1mx1) stretch; urgency=critical

  [ Richard van der Hoff ]
  * Imported Upstream version 0.33.3.1

 -- Richard van der Hoff <richard@matrix.org>  Thu, 06 Sep 2018 11:20:37 +0100

matrix-synapse (0.33.3-2) stretch; urgency=medium

  * We now require python-twisted 17.1.0 or later
  * Add recommendations for python-psycopg2 and python-lxml

 -- Richard van der Hoff <richard@matrix.org>  Thu, 23 Aug 2018 19:04:08 +0100

matrix-synapse (0.33.3-1) jessie; urgency=medium

  * New upstream version 0.33.3

 -- Richard van der Hoff <richard@matrix.org>  Wed, 22 Aug 2018 14:50:30 +0100

matrix-synapse (0.33.2-1) jessie; urgency=medium

  * New upstream version 0.33.2

 -- Richard van der Hoff <richard@matrix.org>  Thu, 09 Aug 2018 15:40:42 +0100

matrix-synapse (0.33.1-1) jessie; urgency=medium

  * New upstream version 0.33.1

 -- Erik Johnston <erik@matrix.org>  Thu, 02 Aug 2018 15:52:19 +0100

matrix-synapse (0.33.0-1) jessie; urgency=medium

  * New upstream version 0.33.0

 -- Richard van der Hoff <richard@matrix.org>  Thu, 19 Jul 2018 13:38:41 +0100

matrix-synapse (0.32.1-1) jessie; urgency=medium

  * New upstream version 0.32.1

 -- Richard van der Hoff <richard@matrix.org>  Fri, 06 Jul 2018 17:16:29 +0100

matrix-synapse (0.32.0-1) jessie; urgency=medium

  * New upstream version 0.32.0

 -- Erik Johnston <erik@matrix.org>  Fri, 06 Jul 2018 15:34:06 +0100

matrix-synapse (0.31.2-1) jessie; urgency=high

  * New upstream version 0.31.2

 -- Richard van der Hoff <richard@matrix.org>  Thu, 14 Jun 2018 16:49:07 +0100

matrix-synapse (0.31.1-1) jessie; urgency=medium

  * New upstream version 0.31.1
  * Require python-prometheus-client >= 0.0.14

 -- Richard van der Hoff <richard@matrix.org>  Fri, 08 Jun 2018 16:11:55 +0100

matrix-synapse (0.31.0-1) jessie; urgency=medium

  * New upstream version 0.31.0

 -- Richard van der Hoff <richard@matrix.org>  Wed, 06 Jun 2018 17:23:10 +0100

matrix-synapse (0.30.0-1) jessie; urgency=medium

  [ Michael Kaye ]
  * update homeserver.yaml to be somewhat more modern.

  [ Erik Johnston ]
  * New upstream version 0.30.0

 -- Erik Johnston <erik@matrix.org>  Thu, 24 May 2018 16:43:16 +0100

matrix-synapse (0.29.0-1) jessie; urgency=medium

  * New upstream version 0.29.0

 -- Erik Johnston <erik@matrix.org>  Wed, 16 May 2018 17:43:06 +0100

matrix-synapse (0.28.1-1) jessie; urgency=medium

  * New upstream version 0.28.1

 -- Erik Johnston <erik@matrix.org>  Tue, 01 May 2018 19:21:39 +0100

matrix-synapse (0.28.0-1) jessie; urgency=medium

  * New upstream 0.28.0

 -- Erik Johnston <erik@matrix.org>  Fri, 27 Apr 2018 13:15:49 +0100

matrix-synapse (0.27.4-1) jessie; urgency=medium

  * Bump canonicaljson version
  * New upstream 0.27.4

 -- Erik Johnston <erik@matrix.org>  Fri, 13 Apr 2018 13:37:47 +0100

matrix-synapse (0.27.3-1) jessie; urgency=medium

  * Report stats should default to off
  * Refresh patches
  * New upstream 0.27.3

 -- Erik Johnston <erik@matrix.org>  Wed, 11 Apr 2018 11:43:47 +0100

matrix-synapse (0.27.2-1) jessie; urgency=medium

  * New upstream version 0.27.2

 -- Erik Johnston <erik@matrix.org>  Mon, 26 Mar 2018 16:41:57 +0100

matrix-synapse (0.27.1-1) jessie; urgency=medium

  * New upstream version 0.27.1

 -- Erik Johnston <erik@matrix.org>  Mon, 26 Mar 2018 16:22:03 +0100

matrix-synapse (0.27.0-2) jessie; urgency=medium

  * Fix bcrypt dependency

 -- Erik Johnston <erik@matrix.org>  Mon, 26 Mar 2018 16:00:26 +0100

matrix-synapse (0.27.0-1) jessie; urgency=medium

  * New upstream version 0.27.0

 -- Erik Johnston <erik@matrix.org>  Mon, 26 Mar 2018 15:07:52 +0100

matrix-synapse (0.26.1-1) jessie; urgency=medium

  * Ignore RC
  * New upstream version 0.26.1

 -- Erik Johnston <erik@matrix.org>  Fri, 16 Mar 2018 00:40:08 +0000

matrix-synapse (0.26.0-1) jessie; urgency=medium

  [ Richard van der Hoff ]
  * Remove `level` for `file` log handler

  [ Erik Johnston ]

 -- Erik Johnston <erik@matrix.org>  Fri, 05 Jan 2018 11:21:26 +0000

matrix-synapse (0.25.1-1) jessie; urgency=medium

  * New upstream version 0.25.1

 -- Erik Johnston <erik@matrix.org>  Mon, 20 Nov 2017 10:05:37 +0000

matrix-synapse (0.25.0-1) jessie; urgency=medium

  * New upstream version 0.25.0

 -- Erik Johnston <erik@matrix.org>  Wed, 15 Nov 2017 11:36:32 +0000

matrix-synapse (0.24.1-1) jessie; urgency=medium

  * New upstream version 0.24.1

 -- Erik Johnston <erik@matrix.org>  Tue, 24 Oct 2017 15:05:03 +0100

matrix-synapse (0.24.0-1) jessie; urgency=medium

  * New upstream version 0.24.0

 -- Erik Johnston <erik@matrix.org>  Mon, 23 Oct 2017 14:11:46 +0100

matrix-synapse (0.23.1-1) xenial; urgency=medium

  * Imported upstream version 0.23.1

 -- Erik Johnston <erikj@matrix.org>  Thu, 05 Oct 2017 15:28:25 +0100

matrix-synapse (0.23.0-1) jessie; urgency=medium

  * Fix patch after refactor
  * Add patch to remove requirement on affinity package
  * refresh webclient patch

 -- Erik Johnston <erikj@matrix.org>  Mon, 02 Oct 2017 15:34:57 +0100

matrix-synapse (0.22.1-1) jessie; urgency=medium

  * Imported Upstream version 0.22.1

 -- Erik Johnston <erikj@matrix.org>  Thu, 06 Jul 2017 18:14:13 +0100

matrix-synapse (0.22.0-1) jessie; urgency=medium

  * Imported upstream version 0.22.0

 -- Erik Johnston <erikj@matrix.org>  Thu, 06 Jul 2017 10:47:45 +0100

matrix-synapse (0.21.1-1) jessie; urgency=medium

  * Imported upstream version 0.21.1

 -- Erik Johnston <erikj@matrix.org>  Thu, 15 Jun 2017 13:31:13 +0100

matrix-synapse (0.21.0-1) jessie; urgency=medium

  * Imported upstream version 0.21.0
  * Update patches

 -- Erik Johnston <erikj@matrix.org>  Thu, 18 May 2017 14:16:54 +0100

matrix-synapse (0.20.0-2) jessie; urgency=medium

  * Depend on python-jsonschema

 -- Erik Johnston <erikj@matrix.org>  Wed, 12 Apr 2017 10:41:46 +0100

matrix-synapse (0.20.0-1) jessie; urgency=medium

  * Imported upstream version 0.20.0

 -- Erik Johnston <erikj@matrix.org>  Tue, 11 Apr 2017 12:58:26 +0100

matrix-synapse (0.19.3-1) jessie; urgency=medium

  * Imported upstream version 0.19.3

 -- Erik Johnston <erikj@matrix.org>  Tue, 21 Mar 2017 13:45:41 +0000

matrix-synapse (0.19.2-1) jessie; urgency=medium

  [ Sunil Mohan Adapa ]
  * Bump standards version to 3.9.8
  * Add debian/copyright file
  * Don't ignore errors in debian/config
  * Reformat depenedencies in debian/control
  * Internationalize strings in template file
  * Update package description
  * Add lsb-base as dependency
  * Update questions for debconf style
  * Add man pages for all binaries

  [ Erik Johnston ]
  * Imported upstream version 0.19.2

 -- Erik Johnston <erikj@matrix.org>  Tue, 21 Feb 2017 13:55:00 +0000

matrix-synapse (0.19.1-1) jessie; urgency=medium

  * Imported upstream version 0.19.1

 -- Erik Johnston <erikj@matrix.org>  Thu, 09 Feb 2017 11:53:27 +0000

matrix-synapse (0.19.0-1) jessie; urgency=medium

  This build requires python-twisted 0.19.0, which may need to be installed
  from backports.

  [ Bryce Chidester ]
  * Add EnvironmentFile to the systemd service
  * Create matrix-synapse.default

  [ Erik Johnston ]
  * Imported upstream version 0.19.0

 -- Erik Johnston <erikj@matrix.org>  Sat, 04 Feb 2017 09:58:29 +0000

matrix-synapse (0.18.7-1) trusty; urgency=medium

  * Imported Upstream version 0.18.4

 -- Erik Johnston <erikj@matrix.org>  Mon, 09 Jan 2017 15:10:21 +0000

matrix-synapse (0.18.5-1) trusty; urgency=medium

  * Imported Upstream version 0.18.5

 -- Erik Johnston <erikj@matrix.org>  Fri, 16 Dec 2016 10:51:59 +0000

matrix-synapse (0.18.4-1) trusty; urgency=medium

  * Imported Upstream version 0.18.4

 -- Erik Johnston <erikj@matrix.org>  Tue, 22 Nov 2016 10:33:41 +0000

matrix-synapse (0.18.3-1) trusty; urgency=medium

  * Imported Upstream version 0.18.3
  * Remove upstreamed ldap3 patch

 -- Erik Johnston <erikj@matrix.org>  Tue, 08 Nov 2016 15:01:49 +0000

matrix-synapse (0.18.2-2) trusty; urgency=high

  * Patch ldap3 support to workaround differences in python-ldap3 0.9,
    bug allowed unauthorized logins if ldap3 0.9 was used.

 -- Erik Johnston <erikj@matrix.org>  Tue, 08 Nov 2016 13:48:09 +0000

matrix-synapse (0.18.2-1) trusty; urgency=medium

  * Imported Upstream version 0.18.2

 -- Erik Johnston <erikj@matrix.org>  Tue, 01 Nov 2016 13:30:45 +0000

matrix-synapse (0.18.1-1) trusty; urgency=medium

  * Imported Upstream version 0.18.1

 -- Erik Johnston <erikj@matrix.org>  Wed, 05 Oct 2016 14:52:53 +0100

matrix-synapse (0.18.0-1) trusty; urgency=medium

  * Imported Upstream version 0.18.0

 -- Erik Johnston <erikj@matrix.org>  Mon, 19 Sep 2016 17:38:48 +0100

matrix-synapse (0.17.3-1) trusty; urgency=medium

  * Imported Upstream version 0.17.3

 -- Erik Johnston <erikj@matrix.org>  Fri, 09 Sep 2016 11:18:18 +0100

matrix-synapse (0.17.2-1) trusty; urgency=medium

  * Imported Upstream version 0.17.2

 -- Erik Johnston <erikj@matrix.org>  Thu, 08 Sep 2016 15:37:14 +0100

matrix-synapse (0.17.1-1) trusty; urgency=medium

  * Imported Upstream version 0.17.1

 -- Erik Johnston <erikj@matrix.org>  Wed, 24 Aug 2016 15:11:29 +0100

matrix-synapse (0.17.0-1) trusty; urgency=medium

  * Imported Upstream version 0.17.0

 -- Erik Johnston <erikj@matrix.org>  Mon, 08 Aug 2016 13:56:15 +0100

matrix-synapse (0.16.1-r1-1) trusty; urgency=medium

  * Imported Upstream version 0.16.1-r1

 -- Erik Johnston <erikj@matrix.org>  Fri, 08 Jul 2016 16:47:35 +0100

matrix-synapse (0.16.1-2) trusty; urgency=critical

  * Apply security patch

 -- Erik Johnston <erikj@matrix.org>  Fri, 08 Jul 2016 11:05:27 +0100

matrix-synapse (0.16.1-1) trusty; urgency=medium

  * New upstream release

 -- Erik Johnston <erikj@matrix.org>  Tue, 21 Jun 2016 14:56:48 +0100

matrix-synapse (0.16.0-3) trusty; urgency=medium

  * Don't require strict nacl==0.3.0 requirement

 -- Erik Johnston <erikj@matrix.org>  Mon, 20 Jun 2016 13:24:22 +0100

matrix-synapse (0.16.0-2) trusty; urgency=medium

  * Also change the permissions of /etc/matrix-synapse
  * Add apt webclient instructions
  * Fix up patches
  * Update default homeserver.yaml
  * Add patch

 -- Erik Johnston <erikj@matrix.org>  Fri, 10 Jun 2016 14:06:20 +0100

matrix-synapse (0.16.0-1) trusty; urgency=medium

  [ David A Roberts ]
  * systemd

  [ Erik Johnston ]
  * Fixup postinst and matrix-synapse.service
  * Handle email optional deps
  * New upstream release

 -- Erik Johnston <erikj@matrix.org>  Thu, 09 Jun 2016 16:17:01 +0100

matrix-synapse (0.14.0-1) trusty; urgency=medium

  * Remove saml2 module requirements

 -- Erik Johnston <erikj@matrix.org>  Wed, 30 Mar 2016 14:31:17 +0100

matrix-synapse (0.13.3-1) trusty; urgency=medium

  * New upstream release

 -- Erik Johnston <erikj@matrix.org>  Thu, 11 Feb 2016 16:35:39 +0000

matrix-synapse (0.13.2-1) trusty; urgency=medium

  * New upstream release

 -- Erik Johnston <erikj@matrix.org>  Thu, 11 Feb 2016 11:01:16 +0000

matrix-synapse (0.13.0-1) trusty; urgency=medium

  * New upstream release

 -- Erik Johnston <erikj@matrix.org>  Wed, 10 Feb 2016 16:34:39 +0000

matrix-synapse (0.12.0-2) trusty; urgency=medium

  * Don't default `registerion_shared_secret` config option

 -- Erik Johnston <erikj@matrix.org>  Wed, 06 Jan 2016 16:34:02 +0000

matrix-synapse (0.12.0-1) stable; urgency=medium

  * Imported Upstream version 0.12.0

 -- Mark Haines <mark@matrix.org>  Mon, 04 Jan 2016 15:38:33 +0000

matrix-synapse (0.11.1-1) unstable; urgency=medium

  * Imported Upstream version 0.11.1

 -- Erik Johnston <erikj@matrix.org>  Fri, 20 Nov 2015 17:56:52 +0000

matrix-synapse (0.11.0-r2-1) stable; urgency=medium

  * Imported Upstream version 0.11.0-r2
  * Add gbp.conf

 -- Erik Johnston <erikj@matrix.org>  Thu, 19 Nov 2015 13:52:36 +0000

matrix-synapse (0.11.0-1) wheezy; urgency=medium

  * Fix dependencies.

 -- Erik Johnston <erikj@matrix.org>  Tue, 17 Nov 2015 16:28:06 +0000

matrix-synapse (0.11.0-0) wheezy; urgency=medium

  * New upstream release

 -- Erik Johnston <erikj@matrix.org>  Tue, 17 Nov 2015 16:03:01 +0000

matrix-synapse (0.10.0-2) wheezy; urgency=medium

  * Rebuild for wheezy.

 -- Erik Johnston <erikj@matrix.org>  Fri, 04 Sep 2015 14:21:03 +0100

matrix-synapse (0.10.0-1) trusty; urgency=medium

  * New upstream release

 -- Erik Johnston <erikj@matrix.org>  Thu, 03 Sep 2015 10:08:34 +0100

matrix-synapse (0.10.0~rc6-3) trusty; urgency=medium

  * Create log directory.

 -- Erik Johnston <erikj@matrix.org>  Wed, 02 Sep 2015 17:49:07 +0100

matrix-synapse (0.10.0~rc6-2) trusty; urgency=medium

  * Add patch to work around upstream bug in config directory handling.

 -- Erik Johnston <erikj@matrix.org>  Wed, 02 Sep 2015 17:42:42 +0100

matrix-synapse (0.10.0~rc6-1) trusty; urgency=medium

  * New upstream release

 -- Erik Johnston <erikj@matrix.org>  Wed, 02 Sep 2015 17:21:21 +0100

matrix-synapse (0.10.0~rc5-3) trusty; urgency=medium

  * Update init script to work.

 -- Erik Johnston <erikj@matrix.org>  Fri, 28 Aug 2015 10:51:56 +0100

matrix-synapse (0.10.0~rc5-2) trusty; urgency=medium

  * Fix where python files are installed.

 -- Erik Johnston <erikj@matrix.org>  Thu, 27 Aug 2015 11:55:39 +0100

matrix-synapse (0.10.0~rc5-1) trusty; urgency=medium

  * New upstream release

 -- Erik Johnston <erikj@matrix.org>  Thu, 27 Aug 2015 11:26:54 +0100

matrix-synapse (0.10.0~rc4-1) trusty; urgency=medium

  * New upstream version.

 -- Erik Johnston <erikj@matrix.org>  Thu, 27 Aug 2015 10:29:31 +0100

matrix-synapse (0.10.0~rc3-7) trusty; urgency=medium

  * Add debian/watch

 -- Erik Johnston <erikj@matrix.org>  Wed, 26 Aug 2015 17:57:08 +0100

matrix-synapse (0.10.0~rc3-6) trusty; urgency=medium

  * Deps.

 -- Erik Johnston <erikj@matrix.org>  Wed, 26 Aug 2015 17:07:13 +0100

matrix-synapse (0.10.0~rc3-5) trusty; urgency=medium

  * Deps.

 -- Erik Johnston <erikj@matrix.org>  Wed, 26 Aug 2015 16:18:02 +0100

matrix-synapse (0.10.0~rc3-4) trusty; urgency=medium

  * More deps.

 -- Erik Johnston <erikj@matrix.org>  Wed, 26 Aug 2015 14:09:27 +0100

matrix-synapse (0.10.0~rc3-3) trusty; urgency=medium

  * Update deps.

 -- Erik Johnston <erikj@matrix.org>  Wed, 26 Aug 2015 13:49:20 +0100

matrix-synapse (0.10.0~rc3-2) trusty; urgency=medium

  * Add more deps.

 -- Erik Johnston <erikj@matrix.org>  Wed, 26 Aug 2015 13:25:45 +0100

matrix-synapse (0.10.0~rc3-1) trusty; urgency=medium

  * New upstream release

 -- Erik Johnston <erikj@matrix.org>  Tue, 25 Aug 2015 17:52:33 +0100

matrix-synapse (0.9.3-1~trusty1) trusty; urgency=medium

  * Rebuild for trusty.

 -- Erik Johnston <erikj@matrix.org>  Thu, 20 Aug 2015 15:05:43 +0100

matrix-synapse (0.9.3-1) wheezy; urgency=medium

  * New upstream release
  * Create a user, "matrix-synapse", to run as
  * Log to /var/log/matrix-synapse/ directory
  * Override the way synapse looks for the angular SDK (syweb) so it finds the
    packaged one

 -- Paul "LeoNerd" Evans <paul@matrix.org>  Fri, 07 Aug 2015 15:32:12 +0100

matrix-synapse (0.9.2-2) wheezy; urgency=medium

  * Supply a default config file
  * Create directory in /var/lib
  * Use debconf to ask the user for the server name at installation time

 -- Paul "LeoNerd" Evans <paul@matrix.org>  Thu, 06 Aug 2015 15:28:00 +0100

matrix-synapse (0.9.2-1) wheezy; urgency=low

  * source package automatically created by stdeb 0.8.2

 -- Paul "LeoNerd" Evans <paul@matrix.org>  Fri, 12 Jun 2015 14:32:03 +0100<|MERGE_RESOLUTION|>--- conflicted
+++ resolved
@@ -1,15 +1,9 @@
-<<<<<<< HEAD
-matrix-synapse-py3 (1.19.0ubuntu1) UNRELEASED; urgency=medium
-=======
 matrix-synapse-py3 (1.20.0ubuntu1) UNRELEASED; urgency=medium
->>>>>>> c7e060bf
 
   * Use Type=notify in systemd service
 
  -- Dexter Chua <dec41@srcf.net>  Wed, 26 Aug 2020 12:41:36 +0000
 
-<<<<<<< HEAD
-=======
 matrix-synapse-py3 (1.19.3) stable; urgency=medium
 
   * New synapse release 1.19.3.
@@ -22,7 +16,6 @@
 
  -- Synapse Packaging team <packages@matrix.org>  Wed, 16 Sep 2020 12:50:30 +0100
 
->>>>>>> c7e060bf
 matrix-synapse-py3 (1.19.1) stable; urgency=medium
 
   * New synapse release 1.19.1.
