#!/usr/bin/env bash

# Test for the export-data admin command against sqlite and postgres

<<<<<<< HEAD
# Expects Synapse to have been already installed with `poetry install -e .[postgres]
=======
# Expects Synapse to have been already installed with `poetry install --extras postgres`.
# Expects `poetry` to be available on the `PATH`.
>>>>>>> 961ee75a

set -xe
cd "$(dirname "$0")/../.."

echo "--- Generate the signing key"

# Generate the server's signing key.
poetry run synapse_homeserver --generate-keys -c .ci/sqlite-config.yaml

echo "--- Prepare test database"

# Make sure the SQLite3 database is using the latest schema and has no pending background update.
poetry run update_synapse_database --database-config .ci/sqlite-config.yaml --run-background-updates

# Run the export-data command on the sqlite test database
poetry run python -m synapse.app.admin_cmd -c .ci/sqlite-config.yaml  export-data @anon-20191002_181700-832:localhost:8800 \
--output-directory /tmp/export_data

# Test that the output directory exists and contains the rooms directory
dir="/tmp/export_data/rooms"
if [ -d "$dir" ]; then
  echo "Command successful, this test passes"
else
  echo "No output directories found, the command fails against a sqlite database."
  exit 1
fi

# Create the PostgreSQL database.
poetry run .ci/scripts/postgres_exec.py "CREATE DATABASE synapse"

# Port the SQLite databse to postgres so we can check command works against postgres
echo "+++ Port SQLite3 databse to postgres"
poetry run synapse_port_db --sqlite-database .ci/test_db.db --postgres-config .ci/postgres-config.yaml

# Run the export-data command on postgres database
poetry run python -m synapse.app.admin_cmd -c .ci/postgres-config.yaml  export-data @anon-20191002_181700-832:localhost:8800 \
--output-directory /tmp/export_data2

# Test that the output directory exists and contains the rooms directory
dir2="/tmp/export_data2/rooms"
if [ -d "$dir2" ]; then
  echo "Command successful, this test passes"
else
  echo "No output directories found, the command fails against a postgres database."
  exit 1
fi<|MERGE_RESOLUTION|>--- conflicted
+++ resolved
@@ -2,12 +2,8 @@
 
 # Test for the export-data admin command against sqlite and postgres
 
-<<<<<<< HEAD
-# Expects Synapse to have been already installed with `poetry install -e .[postgres]
-=======
 # Expects Synapse to have been already installed with `poetry install --extras postgres`.
 # Expects `poetry` to be available on the `PATH`.
->>>>>>> 961ee75a
 
 set -xe
 cd "$(dirname "$0")/../.."
