--- conflicted
+++ resolved
@@ -42,7 +42,12 @@
 Local users can peek by room alias
 Peeked rooms only turn up in the sync for the device who peeked them
 
-<<<<<<< HEAD
+
+# Blacklisted due to changes made in #10272
+Outbound federation will ignore a missing event with bad JSON for room version 6
+Backfilled events whose prev_events are in a different room do not allow cross-room back-pagination
+Federation rejects inbound events where the prev_events cannot be found
+
 # Blacklisted due to https://github.com/matrix-org/synapse-dinsic/issues/43
 Inviting an AS-hosted user asks the AS server
 Accesing an AS-hosted room alias asks the AS server
@@ -67,11 +72,4 @@
 Old members are included in gappy incr LL sync if they start speaking
 
 # flaky test on workers
-Presence changes to UNAVAILABLE are reported to remote room members
-=======
-
-# Blacklisted due to changes made in #10272
-Outbound federation will ignore a missing event with bad JSON for room version 6
-Backfilled events whose prev_events are in a different room do not allow cross-room back-pagination
-Federation rejects inbound events where the prev_events cannot be found
->>>>>>> c4524615
+Presence changes to UNAVAILABLE are reported to remote room members