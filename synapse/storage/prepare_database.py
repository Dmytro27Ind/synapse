# -*- coding: utf-8 -*-
# Copyright 2014 - 2016 OpenMarket Ltd
# Copyright 2018 New Vector Ltd
#
# Licensed under the Apache License, Version 2.0 (the "License");
# you may not use this file except in compliance with the License.
# You may obtain a copy of the License at
#
#     http://www.apache.org/licenses/LICENSE-2.0
#
# Unless required by applicable law or agreed to in writing, software
# distributed under the License is distributed on an "AS IS" BASIS,
# WITHOUT WARRANTIES OR CONDITIONS OF ANY KIND, either express or implied.
# See the License for the specific language governing permissions and
# limitations under the License.
import imp
import logging
import os
import re
from collections import Counter
from typing import Generator, Iterable, List, Optional, TextIO, Tuple

import attr
from typing_extensions import Counter as CounterType

from synapse.config.homeserver import HomeServerConfig
from synapse.storage.database import LoggingDatabaseConnection
from synapse.storage.engines import BaseDatabaseEngine
from synapse.storage.engines.postgres import PostgresEngine
from synapse.storage.types import Cursor
from synapse.types import Collection

logger = logging.getLogger(__name__)


# Remember to update this number every time a change is made to database
# schema files, so the users will be informed on server restarts.
<<<<<<< HEAD
# XXX: If you're about to bump this to 59 (or higher) please create an update
# that drops the unused `cache_invalidation_stream` table, as per #7436!
# XXX: Also add an update to drop `account_data_max_stream_id` as per #7656!
=======
>>>>>>> 98a64b7f
SCHEMA_VERSION = 59

dir_path = os.path.abspath(os.path.dirname(__file__))


class PrepareDatabaseException(Exception):
    pass


class UpgradeDatabaseException(PrepareDatabaseException):
    pass


OUTDATED_SCHEMA_ON_WORKER_ERROR = (
    "Expected database schema version %i but got %i: run the main synapse process to "
    "upgrade the database schema before starting worker processes."
)

EMPTY_DATABASE_ON_WORKER_ERROR = (
    "Uninitialised database: run the main synapse process to prepare the database "
    "schema before starting worker processes."
)

UNAPPLIED_DELTA_ON_WORKER_ERROR = (
    "Database schema delta %s has not been applied: run the main synapse process to "
    "upgrade the database schema before starting worker processes."
)


def prepare_database(
    db_conn: LoggingDatabaseConnection,
    database_engine: BaseDatabaseEngine,
    config: Optional[HomeServerConfig],
    databases: Collection[str] = ("main", "state"),
):
    """Prepares a physical database for usage. Will either create all necessary tables
    or upgrade from an older schema version.

    If `config` is None then prepare_database will assert that no upgrade is
    necessary, *or* will create a fresh database if the database is empty.

    Args:
        db_conn:
        database_engine:
        config :
            application config, or None if we are connecting to an existing
            database which we expect to be configured already
        databases: The name of the databases that will be used
            with this physical database. Defaults to all databases.
    """

    try:
        cur = db_conn.cursor(txn_name="prepare_database")

        # sqlite does not automatically start transactions for DDL / SELECT statements,
        # so we start one before running anything. This ensures that any upgrades
        # are either applied completely, or not at all.
        #
        # (psycopg2 automatically starts a transaction as soon as we run any statements
        # at all, so this is redundant but harmless there.)
        cur.execute("BEGIN TRANSACTION")

        logger.info("%r: Checking existing schema version", databases)
        version_info = _get_or_create_schema_state(cur, database_engine)

        if version_info:
            user_version, delta_files, upgraded = version_info
            logger.info(
                "%r: Existing schema is %i (+%i deltas)",
                databases,
                user_version,
                len(delta_files),
            )

            # config should only be None when we are preparing an in-memory SQLite db,
            # which should be empty.
            if config is None:
                raise ValueError(
                    "config==None in prepare_database, but databse is not empty"
                )

            # if it's a worker app, refuse to upgrade the database, to avoid multiple
            # workers doing it at once.
            if config.worker_app is not None and user_version != SCHEMA_VERSION:
                raise UpgradeDatabaseException(
                    OUTDATED_SCHEMA_ON_WORKER_ERROR % (SCHEMA_VERSION, user_version)
                )

            _upgrade_existing_database(
                cur,
                user_version,
                delta_files,
                upgraded,
                database_engine,
                config,
                databases=databases,
            )
        else:
            logger.info("%r: Initialising new database", databases)

            # if it's a worker app, refuse to upgrade the database, to avoid multiple
            # workers doing it at once.
            if config and config.worker_app is not None:
                raise UpgradeDatabaseException(EMPTY_DATABASE_ON_WORKER_ERROR)

            _setup_new_database(cur, database_engine, databases=databases)

        # check if any of our configured dynamic modules want a database
        if config is not None:
            _apply_module_schemas(cur, database_engine, config)

        cur.close()
        db_conn.commit()
    except Exception:
        db_conn.rollback()
        raise


def _setup_new_database(
    cur: Cursor, database_engine: BaseDatabaseEngine, databases: Collection[str]
) -> None:
    """Sets up the physical database by finding a base set of "full schemas" and
    then applying any necessary deltas, including schemas from the given data
    stores.

    The "full_schemas" directory has subdirectories named after versions. This
    function searches for the highest version less than or equal to
    `SCHEMA_VERSION` and executes all .sql files in that directory.

    The function will then apply all deltas for all versions after the base
    version.

    Example directory structure:

        schema/
            delta/
                ...
            full_schemas/
                3/
                    test.sql
                    ...
                11/
                    foo.sql
                    bar.sql
                ...

    In the example foo.sql and bar.sql would be run, and then any delta files
    for versions strictly greater than 11.

    Note: we apply the full schemas and deltas from the top level `schema/`
    folder as well those in the data stores specified.

    Args:
        cur: a database cursor
        database_engine
        databases: The names of the databases to instantiate on the given physical database.
    """

    # We're about to set up a brand new database so we check that its
    # configured to our liking.
    database_engine.check_new_database(cur)

    current_dir = os.path.join(dir_path, "schema", "full_schemas")

    # First we find the highest full schema version we have
    valid_versions = []

    for filename in os.listdir(current_dir):
        try:
            ver = int(filename)
        except ValueError:
            continue

        if ver <= SCHEMA_VERSION:
            valid_versions.append(ver)

    if not valid_versions:
        raise PrepareDatabaseException(
            "Could not find a suitable base set of full schemas"
        )

    max_current_ver = max(valid_versions)

    logger.debug("Initialising schema v%d", max_current_ver)

    # Now lets find all the full schema files, both in the global schema and
    # in data store schemas.
    directories = [os.path.join(current_dir, str(max_current_ver))]
    directories.extend(
        os.path.join(
            dir_path,
            "databases",
            database,
            "schema",
            "full_schemas",
            str(max_current_ver),
        )
        for database in databases
    )

    directory_entries = []  # type: List[_DirectoryListing]
    for directory in directories:
        directory_entries.extend(
            _DirectoryListing(file_name, os.path.join(directory, file_name))
            for file_name in os.listdir(directory)
        )

    if isinstance(database_engine, PostgresEngine):
        specific = "postgres"
    else:
        specific = "sqlite"

    directory_entries.sort()
    for entry in directory_entries:
        if entry.file_name.endswith(".sql") or entry.file_name.endswith(
            ".sql." + specific
        ):
            logger.debug("Applying schema %s", entry.absolute_path)
            executescript(cur, entry.absolute_path)

    cur.execute(
        "INSERT INTO schema_version (version, upgraded) VALUES (?,?)",
        (max_current_ver, False),
    )

    _upgrade_existing_database(
        cur,
        current_version=max_current_ver,
        applied_delta_files=[],
        upgraded=False,
        database_engine=database_engine,
        config=None,
        databases=databases,
        is_empty=True,
    )


def _upgrade_existing_database(
    cur: Cursor,
    current_version: int,
    applied_delta_files: List[str],
    upgraded: bool,
    database_engine: BaseDatabaseEngine,
    config: Optional[HomeServerConfig],
    databases: Collection[str],
    is_empty: bool = False,
) -> None:
    """Upgrades an existing physical database.

    Delta files can either be SQL stored in *.sql files, or python modules
    in *.py.

    There can be multiple delta files per version. Synapse will keep track of
    which delta files have been applied, and will apply any that haven't been
    even if there has been no version bump. This is useful for development
    where orthogonal schema changes may happen on separate branches.

    Different delta files for the same version *must* be orthogonal and give
    the same result when applied in any order. No guarantees are made on the
    order of execution of these scripts.

    This is a no-op of current_version == SCHEMA_VERSION.

    Example directory structure:

        schema/
            delta/
                11/
                    foo.sql
                    ...
                12/
                    foo.sql
                    bar.py
                ...
            full_schemas/
                ...

    In the example, if current_version is 11, then foo.sql will be run if and
    only if `upgraded` is True. Then `foo.sql` and `bar.py` would be run in
    some arbitrary order.

    Note: we apply the delta files from the specified data stores as well as
    those in the top-level schema. We apply all delta files across data stores
    for a version before applying those in the next version.

    Args:
        cur
        current_version: The current version of the schema.
        applied_delta_files: A list of deltas that have already been applied.
        upgraded: Whether the current version was generated by having
            applied deltas or from full schema file. If `True` the function
            will never apply delta files for the given `current_version`, since
            the current_version wasn't generated by applying those delta files.
        database_engine
        config:
            None if we are initialising a blank database, otherwise the application
            config
        databases: The names of the databases to instantiate
            on the given physical database.
        is_empty: Is this a blank database? I.e. do we need to run the
            upgrade portions of the delta scripts.
    """
    if is_empty:
        assert not applied_delta_files
    else:
        assert config

    is_worker = config and config.worker_app is not None

    if current_version > SCHEMA_VERSION:
        raise ValueError(
            "Cannot use this database as it is too "
            + "new for the server to understand"
        )

    # some of the deltas assume that config.server_name is set correctly, so now
    # is a good time to run the sanity check.
    if not is_empty and "main" in databases:
        from synapse.storage.databases.main import check_database_before_upgrade

        assert config is not None
        check_database_before_upgrade(cur, database_engine, config)

    start_ver = current_version
    if not upgraded:
        start_ver += 1

    logger.debug("applied_delta_files: %s", applied_delta_files)

    if isinstance(database_engine, PostgresEngine):
        specific_engine_extension = ".postgres"
    else:
        specific_engine_extension = ".sqlite"

    specific_engine_extensions = (".sqlite", ".postgres")

    for v in range(start_ver, SCHEMA_VERSION + 1):
        if not is_worker:
            logger.info("Applying schema deltas for v%d", v)

            cur.execute("DELETE FROM schema_version")
            cur.execute(
                "INSERT INTO schema_version (version, upgraded) VALUES (?,?)",
                (v, True),
            )
        else:
            logger.info("Checking schema deltas for v%d", v)

        # We need to search both the global and per data store schema
        # directories for schema updates.

        # First we find the directories to search in
        delta_dir = os.path.join(dir_path, "schema", "delta", str(v))
        directories = [delta_dir]
        for database in databases:
            directories.append(
                os.path.join(dir_path, "databases", database, "schema", "delta", str(v))
            )

        # Used to check if we have any duplicate file names
        file_name_counter = Counter()  # type: CounterType[str]

        # Now find which directories have anything of interest.
        directory_entries = []  # type: List[_DirectoryListing]
        for directory in directories:
            logger.debug("Looking for schema deltas in %s", directory)
            try:
                file_names = os.listdir(directory)
                directory_entries.extend(
                    _DirectoryListing(file_name, os.path.join(directory, file_name))
                    for file_name in file_names
                )

                for file_name in file_names:
                    file_name_counter[file_name] += 1
            except FileNotFoundError:
                # Data stores can have empty entries for a given version delta.
                pass
            except OSError:
                raise UpgradeDatabaseException(
                    "Could not open delta dir for version %d: %s" % (v, directory)
                )

        duplicates = {
            file_name for file_name, count in file_name_counter.items() if count > 1
        }
        if duplicates:
            # We don't support using the same file name in the same delta version.
            raise PrepareDatabaseException(
                "Found multiple delta files with the same name in v%d: %s"
                % (v, duplicates,)
            )

        # We sort to ensure that we apply the delta files in a consistent
        # order (to avoid bugs caused by inconsistent directory listing order)
        directory_entries.sort()
        for entry in directory_entries:
            file_name = entry.file_name
            relative_path = os.path.join(str(v), file_name)
            absolute_path = entry.absolute_path

            logger.debug("Found file: %s (%s)", relative_path, absolute_path)
            if relative_path in applied_delta_files:
                continue

            root_name, ext = os.path.splitext(file_name)

            if ext == ".py":
                # This is a python upgrade module. We need to import into some
                # package and then execute its `run_upgrade` function.
                if is_worker:
                    raise PrepareDatabaseException(
                        UNAPPLIED_DELTA_ON_WORKER_ERROR % relative_path
                    )

                module_name = "synapse.storage.v%d_%s" % (v, root_name)
                with open(absolute_path) as python_file:
                    module = imp.load_source(module_name, absolute_path, python_file)  # type: ignore
                logger.info("Running script %s", relative_path)
                module.run_create(cur, database_engine)  # type: ignore
                if not is_empty:
                    module.run_upgrade(cur, database_engine, config=config)  # type: ignore
            elif ext == ".pyc" or file_name == "__pycache__":
                # Sometimes .pyc files turn up anyway even though we've
                # disabled their generation; e.g. from distribution package
                # installers. Silently skip it
                continue
            elif ext == ".sql":
                # A plain old .sql file, just read and execute it
                if is_worker:
                    raise PrepareDatabaseException(
                        UNAPPLIED_DELTA_ON_WORKER_ERROR % relative_path
                    )
                logger.info("Applying schema %s", relative_path)
                executescript(cur, absolute_path)
            elif ext == specific_engine_extension and root_name.endswith(".sql"):
                # A .sql file specific to our engine; just read and execute it
                if is_worker:
                    raise PrepareDatabaseException(
                        UNAPPLIED_DELTA_ON_WORKER_ERROR % relative_path
                    )
                logger.info("Applying engine-specific schema %s", relative_path)
                executescript(cur, absolute_path)
            elif ext in specific_engine_extensions and root_name.endswith(".sql"):
                # A .sql file for a different engine; skip it.
                continue
            else:
                # Not a valid delta file.
                logger.warning(
                    "Found directory entry that did not end in .py or .sql: %s",
                    relative_path,
                )
                continue

            # Mark as done.
            cur.execute(
                "INSERT INTO applied_schema_deltas (version, file) VALUES (?,?)",
                (v, relative_path),
            )

    logger.info("Schema now up to date")


def _apply_module_schemas(
    txn: Cursor, database_engine: BaseDatabaseEngine, config: HomeServerConfig
) -> None:
    """Apply the module schemas for the dynamic modules, if any

    Args:
        cur: database cursor
        database_engine:
        config: application config
    """
    for (mod, _config) in config.password_providers:
        if not hasattr(mod, "get_db_schema_files"):
            continue
        modname = ".".join((mod.__module__, mod.__name__))
        _apply_module_schema_files(
            txn, database_engine, modname, mod.get_db_schema_files()
        )


def _apply_module_schema_files(
    cur: Cursor,
    database_engine: BaseDatabaseEngine,
    modname: str,
    names_and_streams: Iterable[Tuple[str, TextIO]],
) -> None:
    """Apply the module schemas for a single module

    Args:
        cur: database cursor
        database_engine: synapse database engine class
        modname: fully qualified name of the module
        names_and_streams: the names and streams of schemas to be applied
    """
    cur.execute(
        "SELECT file FROM applied_module_schemas WHERE module_name = ?", (modname,),
    )
    applied_deltas = {d for d, in cur}
    for (name, stream) in names_and_streams:
        if name in applied_deltas:
            continue

        root_name, ext = os.path.splitext(name)
        if ext != ".sql":
            raise PrepareDatabaseException(
                "only .sql files are currently supported for module schemas"
            )

        logger.info("applying schema %s for %s", name, modname)
        execute_statements_from_stream(cur, stream)

        # Mark as done.
        cur.execute(
            "INSERT INTO applied_module_schemas (module_name, file) VALUES (?,?)",
            (modname, name),
        )


def get_statements(f: Iterable[str]) -> Generator[str, None, None]:
    statement_buffer = ""
    in_comment = False  # If we're in a /* ... */ style comment

    for line in f:
        line = line.strip()

        if in_comment:
            # Check if this line contains an end to the comment
            comments = line.split("*/", 1)
            if len(comments) == 1:
                continue
            line = comments[1]
            in_comment = False

        # Remove inline block comments
        line = re.sub(r"/\*.*\*/", " ", line)

        # Does this line start a comment?
        comments = line.split("/*", 1)
        if len(comments) > 1:
            line = comments[0]
            in_comment = True

        # Deal with line comments
        line = line.split("--", 1)[0]
        line = line.split("//", 1)[0]

        # Find *all* semicolons. We need to treat first and last entry
        # specially.
        statements = line.split(";")

        # We must prepend statement_buffer to the first statement
        first_statement = "%s %s" % (statement_buffer.strip(), statements[0].strip())
        statements[0] = first_statement

        # Every entry, except the last, is a full statement
        for statement in statements[:-1]:
            yield statement.strip()

        # The last entry did *not* end in a semicolon, so we store it for the
        # next semicolon we find
        statement_buffer = statements[-1].strip()


def executescript(txn: Cursor, schema_path: str) -> None:
    with open(schema_path, "r") as f:
        execute_statements_from_stream(txn, f)


def execute_statements_from_stream(cur: Cursor, f: TextIO) -> None:
    for statement in get_statements(f):
        cur.execute(statement)


def _get_or_create_schema_state(
    txn: Cursor, database_engine: BaseDatabaseEngine
) -> Optional[Tuple[int, List[str], bool]]:
    # Bluntly try creating the schema_version tables.
    schema_path = os.path.join(dir_path, "schema", "schema_version.sql")
    executescript(txn, schema_path)

    txn.execute("SELECT version, upgraded FROM schema_version")
    row = txn.fetchone()
    current_version = int(row[0]) if row else None

    if current_version:
        txn.execute(
            "SELECT file FROM applied_schema_deltas WHERE version >= ?",
            (current_version,),
        )
        applied_deltas = [d for d, in txn]
        upgraded = bool(row[1])
        return current_version, applied_deltas, upgraded

    return None


@attr.s(slots=True)
class _DirectoryListing:
    """Helper class to store schema file name and the
    absolute path to it.

    These entries get sorted, so for consistency we want to ensure that
    `file_name` attr is kept first.
    """

    file_name = attr.ib(type=str)
    absolute_path = attr.ib(type=str)<|MERGE_RESOLUTION|>--- conflicted
+++ resolved
@@ -35,12 +35,6 @@
 
 # Remember to update this number every time a change is made to database
 # schema files, so the users will be informed on server restarts.
-<<<<<<< HEAD
-# XXX: If you're about to bump this to 59 (or higher) please create an update
-# that drops the unused `cache_invalidation_stream` table, as per #7436!
-# XXX: Also add an update to drop `account_data_max_stream_id` as per #7656!
-=======
->>>>>>> 98a64b7f
 SCHEMA_VERSION = 59
 
 dir_path = os.path.abspath(os.path.dirname(__file__))
