# Copyright 2015, 2016 OpenMarket Ltd
# Copyright 2018 New Vector Ltd
#
# Licensed under the Apache License, Version 2.0 (the "License");
# you may not use this file except in compliance with the License.
# You may obtain a copy of the License at
#
#     http://www.apache.org/licenses/LICENSE-2.0
#
# Unless required by applicable law or agreed to in writing, software
# distributed under the License is distributed on an "AS IS" BASIS,
# WITHOUT WARRANTIES OR CONDITIONS OF ANY KIND, either express or implied.
# See the License for the specific language governing permissions and
# limitations under the License.
import logging
import re
from typing import TYPE_CHECKING, List, Optional, Pattern, Tuple

from synapse.appservice import (
    ApplicationService,
    ApplicationServiceState,
    AppServiceTransaction,
    TransactionOneTimeKeyCounts,
    TransactionUnusedFallbackKeys,
)
from synapse.config.appservice import load_appservices
from synapse.events import EventBase
from synapse.storage._base import db_to_json
from synapse.storage.database import DatabasePool, LoggingDatabaseConnection
from synapse.storage.databases.main.events_worker import EventsWorkerStore
<<<<<<< HEAD
from synapse.storage.types import Connection
from synapse.types import DeviceLists, JsonDict
=======
from synapse.storage.databases.main.roommember import RoomMemberWorkerStore
from synapse.types import JsonDict
>>>>>>> 537adac3
from synapse.util import json_encoder
from synapse.util.caches.descriptors import cached

if TYPE_CHECKING:
    from synapse.server import HomeServer

logger = logging.getLogger(__name__)


def _make_exclusive_regex(
    services_cache: List[ApplicationService],
) -> Optional[Pattern]:
    # We precompile a regex constructed from all the regexes that the AS's
    # have registered for exclusive users.
    exclusive_user_regexes = [
        regex.pattern
        for service in services_cache
        for regex in service.get_exclusive_user_regexes()
    ]
    if exclusive_user_regexes:
        exclusive_user_regex = "|".join("(" + r + ")" for r in exclusive_user_regexes)
        exclusive_user_pattern: Optional[Pattern] = re.compile(exclusive_user_regex)
    else:
        # We handle this case specially otherwise the constructed regex
        # will always match
        exclusive_user_pattern = None

    return exclusive_user_pattern


class ApplicationServiceWorkerStore(RoomMemberWorkerStore):
    def __init__(
        self,
        database: DatabasePool,
        db_conn: LoggingDatabaseConnection,
        hs: "HomeServer",
    ):
        self.services_cache = load_appservices(
            hs.hostname, hs.config.appservice.app_service_config_files
        )
        self.exclusive_user_regex = _make_exclusive_regex(self.services_cache)

        super().__init__(database, db_conn, hs)

    def get_app_services(self):
        return self.services_cache

    def get_if_app_services_interested_in_user(self, user_id: str) -> bool:
        """Check if the user is one associated with an app service (exclusively)"""
        if self.exclusive_user_regex:
            return bool(self.exclusive_user_regex.match(user_id))
        else:
            return False

    def get_app_service_by_user_id(self, user_id: str) -> Optional[ApplicationService]:
        """Retrieve an application service from their user ID.

        All application services have associated with them a particular user ID.
        There is no distinguishing feature on the user ID which indicates it
        represents an application service. This function allows you to map from
        a user ID to an application service.

        Args:
            user_id: The user ID to see if it is an application service.
        Returns:
            The application service or None.
        """
        for service in self.services_cache:
            if service.sender == user_id:
                return service
        return None

    def get_app_service_by_token(self, token: str) -> Optional[ApplicationService]:
        """Get the application service with the given appservice token.

        Args:
            token: The application service token.
        Returns:
            The application service or None.
        """
        for service in self.services_cache:
            if service.token == token:
                return service
        return None

    def get_app_service_by_id(self, as_id: str) -> Optional[ApplicationService]:
        """Get the application service with the given appservice ID.

        Args:
            as_id: The application service ID.
        Returns:
            The application service or None.
        """
        for service in self.services_cache:
            if service.id == as_id:
                return service
        return None

    # OSTD cache invalidation
    @cached(iterable=True, prune_unread_entries=False)
    async def get_app_service_users_in_room(
        self, room_id: str, app_service: "ApplicationService"
    ) -> List[str]:
        users_in_room = await self.get_users_in_room(room_id)
        return list(filter(app_service.is_interested_in_user, users_in_room))


class ApplicationServiceStore(ApplicationServiceWorkerStore):
    # This is currently empty due to there not being any AS storage functions
    # that can't be run on the workers. Since this may change in future, and
    # to keep consistency with the other stores, we keep this empty class for
    # now.
    pass


class ApplicationServiceTransactionWorkerStore(
    ApplicationServiceWorkerStore, EventsWorkerStore
):
    async def get_appservices_by_state(
        self, state: ApplicationServiceState
    ) -> List[ApplicationService]:
        """Get a list of application services based on their state.

        Args:
            state: The state to filter on.
        Returns:
            A list of ApplicationServices, which may be empty.
        """
        results = await self.db_pool.simple_select_list(
            "application_services_state", {"state": state.value}, ["as_id"]
        )
        # NB: This assumes this class is linked with ApplicationServiceStore
        as_list = self.get_app_services()
        services = []

        for res in results:
            for service in as_list:
                if service.id == res["as_id"]:
                    services.append(service)
        return services

    async def get_appservice_state(
        self, service: ApplicationService
    ) -> Optional[ApplicationServiceState]:
        """Get the application service state.

        Args:
            service: The service whose state to set.
        Returns:
            An ApplicationServiceState or none.
        """
        result = await self.db_pool.simple_select_one(
            "application_services_state",
            {"as_id": service.id},
            ["state"],
            allow_none=True,
            desc="get_appservice_state",
        )
        if result:
            return ApplicationServiceState(result.get("state"))
        return None

    async def set_appservice_state(
        self, service: ApplicationService, state: ApplicationServiceState
    ) -> None:
        """Set the application service state.

        Args:
            service: The service whose state to set.
            state: The connectivity state to apply.
        """
        await self.db_pool.simple_upsert(
            "application_services_state", {"as_id": service.id}, {"state": state.value}
        )

    async def create_appservice_txn(
        self,
        service: ApplicationService,
        events: List[EventBase],
        ephemeral: List[JsonDict],
        to_device_messages: List[JsonDict],
<<<<<<< HEAD
        device_list_summary: DeviceLists,
=======
        one_time_key_counts: TransactionOneTimeKeyCounts,
        unused_fallback_keys: TransactionUnusedFallbackKeys,
>>>>>>> 537adac3
    ) -> AppServiceTransaction:
        """Atomically creates a new transaction for this application service
        with the given list of events. Ephemeral events are NOT persisted to the
        database and are not resent if a transaction is retried.

        Args:
            service: The service who the transaction is for.
            events: A list of persistent events to put in the transaction.
            ephemeral: A list of ephemeral events to put in the transaction.
            to_device_messages: A list of to-device messages to put in the transaction.
<<<<<<< HEAD
            device_list_summary: The device list summary to include in the transaction.
=======
            one_time_key_counts: Counts of remaining one-time keys for relevant
                appservice devices in the transaction.
            unused_fallback_keys: Lists of unused fallback keys for relevant
                appservice devices in the transaction.
>>>>>>> 537adac3

        Returns:
            A new transaction.
        """

        def _create_appservice_txn(txn):
            # work out new txn id (highest txn id for this service += 1)
            # The highest id may be the last one sent (in which case it is last_txn)
            # or it may be the highest in the txns list (which are waiting to be/are
            # being sent)
            last_txn_id = self._get_last_txn(txn, service.id)

            txn.execute(
                "SELECT MAX(txn_id) FROM application_services_txns WHERE as_id=?",
                (service.id,),
            )
            highest_txn_id = txn.fetchone()[0]
            if highest_txn_id is None:
                highest_txn_id = 0

            new_txn_id = max(highest_txn_id, last_txn_id) + 1

            # Insert new txn into txn table
            event_ids = json_encoder.encode([e.event_id for e in events])
            txn.execute(
                "INSERT INTO application_services_txns(as_id, txn_id, event_ids) "
                "VALUES(?,?,?)",
                (service.id, new_txn_id, event_ids),
            )
            return AppServiceTransaction(
                service=service,
                id=new_txn_id,
                events=events,
                ephemeral=ephemeral,
                to_device_messages=to_device_messages,
<<<<<<< HEAD
                device_list_summary=device_list_summary,
=======
                one_time_key_counts=one_time_key_counts,
                unused_fallback_keys=unused_fallback_keys,
>>>>>>> 537adac3
            )

        return await self.db_pool.runInteraction(
            "create_appservice_txn", _create_appservice_txn
        )

    async def complete_appservice_txn(
        self, txn_id: int, service: ApplicationService
    ) -> None:
        """Completes an application service transaction.

        Args:
            txn_id: The transaction ID being completed.
            service: The application service which was sent this transaction.
        """
        txn_id = int(txn_id)

        def _complete_appservice_txn(txn):
            # Debugging query: Make sure the txn being completed is EXACTLY +1 from
            # what was there before. If it isn't, we've got problems (e.g. the AS
            # has probably missed some events), so whine loudly but still continue,
            # since it shouldn't fail completion of the transaction.
            last_txn_id = self._get_last_txn(txn, service.id)
            if (last_txn_id + 1) != txn_id:
                logger.error(
                    "appservice: Completing a transaction which has an ID > 1 from "
                    "the last ID sent to this AS. We've either dropped events or "
                    "sent it to the AS out of order. FIX ME. last_txn=%s "
                    "completing_txn=%s service_id=%s",
                    last_txn_id,
                    txn_id,
                    service.id,
                )

            # Set current txn_id for AS to 'txn_id'
            self.db_pool.simple_upsert_txn(
                txn,
                "application_services_state",
                {"as_id": service.id},
                {"last_txn": txn_id},
            )

            # Delete txn
            self.db_pool.simple_delete_txn(
                txn,
                "application_services_txns",
                {"txn_id": txn_id, "as_id": service.id},
            )

        await self.db_pool.runInteraction(
            "complete_appservice_txn", _complete_appservice_txn
        )

    async def get_oldest_unsent_txn(
        self, service: ApplicationService
    ) -> Optional[AppServiceTransaction]:
        """Get the oldest transaction which has not been sent for this service.

        Args:
            service: The app service to get the oldest txn.
        Returns:
            An AppServiceTransaction or None.
        """

        def _get_oldest_unsent_txn(txn):
            # Monotonically increasing txn ids, so just select the smallest
            # one in the txns table (we delete them when they are sent)
            txn.execute(
                "SELECT * FROM application_services_txns WHERE as_id=?"
                " ORDER BY txn_id ASC LIMIT 1",
                (service.id,),
            )
            rows = self.db_pool.cursor_to_dict(txn)
            if not rows:
                return None

            entry = rows[0]

            return entry

        entry = await self.db_pool.runInteraction(
            "get_oldest_unsent_appservice_txn", _get_oldest_unsent_txn
        )

        if not entry:
            return None

        event_ids = db_to_json(entry["event_ids"])

        events = await self.get_events_as_list(event_ids)

        # TODO: should we recalculate one-time key counts and unused fallback
        #       key counts here?
        return AppServiceTransaction(
            service=service,
            id=entry["txn_id"],
            events=events,
            ephemeral=[],
            to_device_messages=[],
<<<<<<< HEAD
            device_list_summary=DeviceLists(),
=======
            one_time_key_counts={},
            unused_fallback_keys={},
>>>>>>> 537adac3
        )

    def _get_last_txn(self, txn, service_id: Optional[str]) -> int:
        txn.execute(
            "SELECT last_txn FROM application_services_state WHERE as_id=?",
            (service_id,),
        )
        last_txn_id = txn.fetchone()
        if last_txn_id is None or last_txn_id[0] is None:  # no row exists
            return 0
        else:
            return int(last_txn_id[0])  # select 'last_txn' col

    async def set_appservice_last_pos(self, pos: int) -> None:
        def set_appservice_last_pos_txn(txn):
            txn.execute(
                "UPDATE appservice_stream_position SET stream_ordering = ?", (pos,)
            )

        await self.db_pool.runInteraction(
            "set_appservice_last_pos", set_appservice_last_pos_txn
        )

    async def get_new_events_for_appservice(
        self, current_id: int, limit: int
    ) -> Tuple[int, List[EventBase]]:
        """Get all new events for an appservice"""

        def get_new_events_for_appservice_txn(txn):
            sql = (
                "SELECT e.stream_ordering, e.event_id"
                " FROM events AS e"
                " WHERE"
                " (SELECT stream_ordering FROM appservice_stream_position)"
                "     < e.stream_ordering"
                " AND e.stream_ordering <= ?"
                " ORDER BY e.stream_ordering ASC"
                " LIMIT ?"
            )

            txn.execute(sql, (current_id, limit))
            rows = txn.fetchall()

            upper_bound = current_id
            if len(rows) == limit:
                upper_bound = rows[-1][0]

            return upper_bound, [row[1] for row in rows]

        upper_bound, event_ids = await self.db_pool.runInteraction(
            "get_new_events_for_appservice", get_new_events_for_appservice_txn
        )

        events = await self.get_events_as_list(event_ids)

        return upper_bound, events

    async def get_type_stream_id_for_appservice(
        self, service: ApplicationService, type: str
    ) -> int:
        if type not in ("read_receipt", "presence", "to_device", "device_list"):
            raise ValueError(
                "Expected type to be a valid application stream id type, got %s"
                % (type,)
            )

        def get_type_stream_id_for_appservice_txn(txn):
            stream_id_type = "%s_stream_id" % type
            txn.execute(
                # We do NOT want to escape `stream_id_type`.
                "SELECT %s FROM application_services_state WHERE as_id=?"
                % stream_id_type,
                (service.id,),
            )
            last_stream_id = txn.fetchone()
            if last_stream_id is None or last_stream_id[0] is None:  # no row exists
                return 0
            else:
                return int(last_stream_id[0])

        return await self.db_pool.runInteraction(
            "get_type_stream_id_for_appservice", get_type_stream_id_for_appservice_txn
        )

    async def set_appservice_stream_type_pos(
        self, service: ApplicationService, stream_type: str, pos: Optional[int]
    ) -> None:
        if stream_type not in ("read_receipt", "presence", "to_device", "device_list"):
            raise ValueError(
                "Expected type to be a valid application stream id type, got %s"
                % (stream_type,)
            )

        def set_appservice_stream_type_pos_txn(txn):
            stream_id_type = "%s_stream_id" % stream_type
            txn.execute(
                "UPDATE application_services_state SET %s = ? WHERE as_id=?"
                % stream_id_type,
                (pos, service.id),
            )

        await self.db_pool.runInteraction(
            "set_appservice_stream_type_pos", set_appservice_stream_type_pos_txn
        )


class ApplicationServiceTransactionStore(ApplicationServiceTransactionWorkerStore):
    # This is currently empty due to there not being any AS storage functions
    # that can't be run on the workers. Since this may change in future, and
    # to keep consistency with the other stores, we keep this empty class for
    # now.
    pass<|MERGE_RESOLUTION|>--- conflicted
+++ resolved
@@ -28,13 +28,9 @@
 from synapse.storage._base import db_to_json
 from synapse.storage.database import DatabasePool, LoggingDatabaseConnection
 from synapse.storage.databases.main.events_worker import EventsWorkerStore
-<<<<<<< HEAD
 from synapse.storage.types import Connection
 from synapse.types import DeviceLists, JsonDict
-=======
 from synapse.storage.databases.main.roommember import RoomMemberWorkerStore
-from synapse.types import JsonDict
->>>>>>> 537adac3
 from synapse.util import json_encoder
 from synapse.util.caches.descriptors import cached
 
@@ -216,12 +212,9 @@
         events: List[EventBase],
         ephemeral: List[JsonDict],
         to_device_messages: List[JsonDict],
-<<<<<<< HEAD
         device_list_summary: DeviceLists,
-=======
         one_time_key_counts: TransactionOneTimeKeyCounts,
         unused_fallback_keys: TransactionUnusedFallbackKeys,
->>>>>>> 537adac3
     ) -> AppServiceTransaction:
         """Atomically creates a new transaction for this application service
         with the given list of events. Ephemeral events are NOT persisted to the
@@ -232,14 +225,11 @@
             events: A list of persistent events to put in the transaction.
             ephemeral: A list of ephemeral events to put in the transaction.
             to_device_messages: A list of to-device messages to put in the transaction.
-<<<<<<< HEAD
             device_list_summary: The device list summary to include in the transaction.
-=======
             one_time_key_counts: Counts of remaining one-time keys for relevant
                 appservice devices in the transaction.
             unused_fallback_keys: Lists of unused fallback keys for relevant
                 appservice devices in the transaction.
->>>>>>> 537adac3
 
         Returns:
             A new transaction.
@@ -275,12 +265,9 @@
                 events=events,
                 ephemeral=ephemeral,
                 to_device_messages=to_device_messages,
-<<<<<<< HEAD
                 device_list_summary=device_list_summary,
-=======
                 one_time_key_counts=one_time_key_counts,
                 unused_fallback_keys=unused_fallback_keys,
->>>>>>> 537adac3
             )
 
         return await self.db_pool.runInteraction(
@@ -380,12 +367,9 @@
             events=events,
             ephemeral=[],
             to_device_messages=[],
-<<<<<<< HEAD
             device_list_summary=DeviceLists(),
-=======
             one_time_key_counts={},
             unused_fallback_keys={},
->>>>>>> 537adac3
         )
 
     def _get_last_txn(self, txn, service_id: Optional[str]) -> int:
