# -*- coding: utf-8 -*-
# Copyright 2014-2016 OpenMarket Ltd
# Copyright 2018 New Vector Ltd
#
# Licensed under the Apache License, Version 2.0 (the "License");
# you may not use this file except in compliance with the License.
# You may obtain a copy of the License at
#
#     http://www.apache.org/licenses/LICENSE-2.0
#
# Unless required by applicable law or agreed to in writing, software
# distributed under the License is distributed on an "AS IS" BASIS,
# WITHOUT WARRANTIES OR CONDITIONS OF ANY KIND, either express or implied.
# See the License for the specific language governing permissions and
# limitations under the License.

from twisted.internet import defer

from synapse.api.errors import StoreError

from synapse.storage import background_updates
from synapse.storage._base import SQLBaseStore
from synapse.storage.data_stores.main.roommember import ProfileInfo

BATCH_SIZE = 100


class ProfileWorkerStore(SQLBaseStore):
    @defer.inlineCallbacks
    def get_profileinfo(self, user_localpart):
        try:
            profile = yield self.db.simple_select_one(
                table="profiles",
                keyvalues={"user_id": user_localpart},
                retcols=("displayname", "avatar_url"),
                desc="get_profileinfo",
            )
        except StoreError as e:
            if e.code == 404:
                # no match
                return ProfileInfo(None, None)
            else:
                raise

        return ProfileInfo(
            avatar_url=profile["avatar_url"], display_name=profile["displayname"]
        )

    def get_profile_displayname(self, user_localpart):
        return self.db.simple_select_one_onecol(
            table="profiles",
            keyvalues={"user_id": user_localpart},
            retcol="displayname",
            desc="get_profile_displayname",
        )

    def get_profile_avatar_url(self, user_localpart):
        return self.db.simple_select_one_onecol(
            table="profiles",
            keyvalues={"user_id": user_localpart},
            retcol="avatar_url",
            desc="get_profile_avatar_url",
        )

    def get_latest_profile_replication_batch_number(self):
        def f(txn):
            txn.execute("SELECT MAX(batch) as maxbatch FROM profiles")
            rows = self.cursor_to_dict(txn)
            return rows[0]["maxbatch"]

        return self.runInteraction("get_latest_profile_replication_batch_number", f)

    def get_profile_batch(self, batchnum):
        return self.simple_select_list(
            table="profiles",
            keyvalues={"batch": batchnum},
            retcols=("user_id", "displayname", "avatar_url", "active"),
            desc="get_profile_batch",
        )

    def assign_profile_batch(self):
        def f(txn):
            sql = (
                "UPDATE profiles SET batch = "
                "(SELECT COALESCE(MAX(batch), -1) + 1 FROM profiles) "
                "WHERE user_id in ("
                "    SELECT user_id FROM profiles WHERE batch is NULL limit ?"
                ")"
            )
            txn.execute(sql, (BATCH_SIZE,))
            return txn.rowcount

        return self.runInteraction("assign_profile_batch", f)

    def get_replication_hosts(self):
        def f(txn):
            txn.execute(
                "SELECT host, last_synced_batch FROM profile_replication_status"
            )
            rows = self.cursor_to_dict(txn)
            return {r["host"]: r["last_synced_batch"] for r in rows}

        return self.runInteraction("get_replication_hosts", f)

    def update_replication_batch_for_host(self, host, last_synced_batch):
        return self.simple_upsert(
            table="profile_replication_status",
            keyvalues={"host": host},
            values={"last_synced_batch": last_synced_batch},
            desc="update_replication_batch_for_host",
        )

    def get_from_remote_profile_cache(self, user_id):
        return self.db.simple_select_one(
            table="remote_profile_cache",
            keyvalues={"user_id": user_id},
            retcols=("displayname", "avatar_url"),
            allow_none=True,
            desc="get_from_remote_profile_cache",
        )

    def create_profile(self, user_localpart):
        return self.db.simple_insert(
            table="profiles", values={"user_id": user_localpart}, desc="create_profile"
        )

<<<<<<< HEAD
    def set_profile_displayname(self, user_localpart, new_displayname, batchnum):
        return self.simple_upsert(
=======
    def set_profile_displayname(self, user_localpart, new_displayname):
        return self.db.simple_update_one(
>>>>>>> f3ea2f5a
            table="profiles",
            keyvalues={"user_id": user_localpart},
            values={"displayname": new_displayname, "batch": batchnum},
            desc="set_profile_displayname",
            lock=False,  # we can do this because user_id has a unique index
        )

<<<<<<< HEAD
    def set_profile_avatar_url(self, user_localpart, new_avatar_url, batchnum):
        return self.simple_upsert(
=======
    def set_profile_avatar_url(self, user_localpart, new_avatar_url):
        return self.db.simple_update_one(
>>>>>>> f3ea2f5a
            table="profiles",
            keyvalues={"user_id": user_localpart},
            values={"avatar_url": new_avatar_url, "batch": batchnum},
            desc="set_profile_avatar_url",
            lock=False,  # we can do this because user_id has a unique index
        )

    def set_profile_active(self, user_localpart, active, hide, batchnum):
        values = {"active": int(active), "batch": batchnum}
        if not active and not hide:
            # we are deactivating for real (not in hide mode)
            # so clear the profile.
            values["avatar_url"] = None
            values["displayname"] = None
        return self.simple_upsert(
            table="profiles",
            keyvalues={"user_id": user_localpart},
            values=values,
            desc="set_profile_active",
            lock=False,  # we can do this because user_id has a unique index
        )


class ProfileStore(ProfileWorkerStore, background_updates.BackgroundUpdateStore):
    def __init__(self, db_conn, hs):

        super(ProfileStore, self).__init__(db_conn, hs)

        self.register_background_index_update(
            "profile_replication_status_host_index",
            index_name="profile_replication_status_idx",
            table="profile_replication_status",
            columns=["host"],
            unique=True,
        )

    def add_remote_profile_cache(self, user_id, displayname, avatar_url):
        """Ensure we are caching the remote user's profiles.

        This should only be called when `is_subscribed_remote_profile_for_user`
        would return true for the user.
        """
        return self.db.simple_upsert(
            table="remote_profile_cache",
            keyvalues={"user_id": user_id},
            values={
                "displayname": displayname,
                "avatar_url": avatar_url,
                "last_check": self._clock.time_msec(),
            },
            desc="add_remote_profile_cache",
        )

    def update_remote_profile_cache(self, user_id, displayname, avatar_url):
<<<<<<< HEAD
        return self.simple_upsert(
=======
        return self.db.simple_update(
>>>>>>> f3ea2f5a
            table="remote_profile_cache",
            keyvalues={"user_id": user_id},
            values={
                "displayname": displayname,
                "avatar_url": avatar_url,
                "last_check": self._clock.time_msec(),
            },
            desc="update_remote_profile_cache",
        )

    @defer.inlineCallbacks
    def maybe_delete_remote_profile_cache(self, user_id):
        """Check if we still care about the remote user's profile, and if we
        don't then remove their profile from the cache
        """
        subscribed = yield self.is_subscribed_remote_profile_for_user(user_id)
        if not subscribed:
            yield self.db.simple_delete(
                table="remote_profile_cache",
                keyvalues={"user_id": user_id},
                desc="delete_remote_profile_cache",
            )

    def get_remote_profile_cache_entries_that_expire(self, last_checked):
        """Get all users who haven't been checked since `last_checked`
        """

        def _get_remote_profile_cache_entries_that_expire_txn(txn):
            sql = """
                SELECT user_id, displayname, avatar_url
                FROM remote_profile_cache
                WHERE last_check < ?
            """

            txn.execute(sql, (last_checked,))

            return self.db.cursor_to_dict(txn)

        return self.db.runInteraction(
            "get_remote_profile_cache_entries_that_expire",
            _get_remote_profile_cache_entries_that_expire_txn,
        )

    @defer.inlineCallbacks
    def is_subscribed_remote_profile_for_user(self, user_id):
        """Check whether we are interested in a remote user's profile.
        """
        res = yield self.db.simple_select_one_onecol(
            table="group_users",
            keyvalues={"user_id": user_id},
            retcol="user_id",
            allow_none=True,
            desc="should_update_remote_profile_cache_for_user",
        )

        if res:
            return True

        res = yield self.db.simple_select_one_onecol(
            table="group_invites",
            keyvalues={"user_id": user_id},
            retcol="user_id",
            allow_none=True,
            desc="should_update_remote_profile_cache_for_user",
        )

        if res:
            return True<|MERGE_RESOLUTION|>--- conflicted
+++ resolved
@@ -65,13 +65,13 @@
     def get_latest_profile_replication_batch_number(self):
         def f(txn):
             txn.execute("SELECT MAX(batch) as maxbatch FROM profiles")
-            rows = self.cursor_to_dict(txn)
+            rows = self.db.cursor_to_dict(txn)
             return rows[0]["maxbatch"]
 
-        return self.runInteraction("get_latest_profile_replication_batch_number", f)
+        return self.db.runInteraction("get_latest_profile_replication_batch_number", f)
 
     def get_profile_batch(self, batchnum):
-        return self.simple_select_list(
+        return self.db.simple_select_list(
             table="profiles",
             keyvalues={"batch": batchnum},
             retcols=("user_id", "displayname", "avatar_url", "active"),
@@ -90,20 +90,20 @@
             txn.execute(sql, (BATCH_SIZE,))
             return txn.rowcount
 
-        return self.runInteraction("assign_profile_batch", f)
+        return self.db.runInteraction("assign_profile_batch", f)
 
     def get_replication_hosts(self):
         def f(txn):
             txn.execute(
                 "SELECT host, last_synced_batch FROM profile_replication_status"
             )
-            rows = self.cursor_to_dict(txn)
+            rows = self.db.cursor_to_dict(txn)
             return {r["host"]: r["last_synced_batch"] for r in rows}
 
-        return self.runInteraction("get_replication_hosts", f)
+        return self.db.runInteraction("get_replication_hosts", f)
 
     def update_replication_batch_for_host(self, host, last_synced_batch):
-        return self.simple_upsert(
+        return self.db.simple_upsert(
             table="profile_replication_status",
             keyvalues={"host": host},
             values={"last_synced_batch": last_synced_batch},
@@ -124,13 +124,8 @@
             table="profiles", values={"user_id": user_localpart}, desc="create_profile"
         )
 
-<<<<<<< HEAD
     def set_profile_displayname(self, user_localpart, new_displayname, batchnum):
-        return self.simple_upsert(
-=======
-    def set_profile_displayname(self, user_localpart, new_displayname):
-        return self.db.simple_update_one(
->>>>>>> f3ea2f5a
+        return self.db.simple_upsert(
             table="profiles",
             keyvalues={"user_id": user_localpart},
             values={"displayname": new_displayname, "batch": batchnum},
@@ -138,13 +133,8 @@
             lock=False,  # we can do this because user_id has a unique index
         )
 
-<<<<<<< HEAD
     def set_profile_avatar_url(self, user_localpart, new_avatar_url, batchnum):
-        return self.simple_upsert(
-=======
-    def set_profile_avatar_url(self, user_localpart, new_avatar_url):
-        return self.db.simple_update_one(
->>>>>>> f3ea2f5a
+        return self.db.simple_upsert(
             table="profiles",
             keyvalues={"user_id": user_localpart},
             values={"avatar_url": new_avatar_url, "batch": batchnum},
@@ -159,7 +149,7 @@
             # so clear the profile.
             values["avatar_url"] = None
             values["displayname"] = None
-        return self.simple_upsert(
+        return self.db.simple_upsert(
             table="profiles",
             keyvalues={"user_id": user_localpart},
             values=values,
@@ -168,12 +158,12 @@
         )
 
 
-class ProfileStore(ProfileWorkerStore, background_updates.BackgroundUpdateStore):
+class ProfileStore(ProfileWorkerStore):
     def __init__(self, db_conn, hs):
 
         super(ProfileStore, self).__init__(db_conn, hs)
 
-        self.register_background_index_update(
+        self.db.updates.register_background_index_update(
             "profile_replication_status_host_index",
             index_name="profile_replication_status_idx",
             table="profile_replication_status",
@@ -199,11 +189,7 @@
         )
 
     def update_remote_profile_cache(self, user_id, displayname, avatar_url):
-<<<<<<< HEAD
-        return self.simple_upsert(
-=======
-        return self.db.simple_update(
->>>>>>> f3ea2f5a
+        return self.db.simple_upsert(
             table="remote_profile_cache",
             keyvalues={"user_id": user_id},
             values={
