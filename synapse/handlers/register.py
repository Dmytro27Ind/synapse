# -*- coding: utf-8 -*-
# Copyright 2014 - 2016 OpenMarket Ltd
#
# Licensed under the Apache License, Version 2.0 (the "License");
# you may not use this file except in compliance with the License.
# You may obtain a copy of the License at
#
#     http://www.apache.org/licenses/LICENSE-2.0
#
# Unless required by applicable law or agreed to in writing, software
# distributed under the License is distributed on an "AS IS" BASIS,
# WITHOUT WARRANTIES OR CONDITIONS OF ANY KIND, either express or implied.
# See the License for the specific language governing permissions and
# limitations under the License.

"""Contains functions for registering clients."""
import logging

from synapse import types
from synapse.api.constants import MAX_USERID_LENGTH, EventTypes, JoinRules, LoginType
from synapse.api.errors import AuthError, Codes, ConsentNotGivenError, SynapseError
from synapse.config.server import is_threepid_reserved
from synapse.http.servlet import assert_params_in_dict
from synapse.replication.http.login import RegisterDeviceReplicationServlet
from synapse.replication.http.register import (
    ReplicationPostRegisterActionsServlet,
    ReplicationRegisterServlet,
)
from synapse.spam_checker_api import RegistrationBehaviour
from synapse.storage.state import StateFilter
from synapse.types import RoomAlias, UserID, create_requester

from ._base import BaseHandler

logger = logging.getLogger(__name__)


class RegistrationHandler(BaseHandler):
    def __init__(self, hs):
        """

        Args:
            hs (synapse.server.HomeServer):
        """
        super().__init__(hs)
        self.hs = hs
        self.auth = hs.get_auth()
        self._auth_handler = hs.get_auth_handler()
        self.profile_handler = hs.get_profile_handler()
        self.user_directory_handler = hs.get_user_directory_handler()
<<<<<<< HEAD
        self.http_client = hs.get_simple_http_client()
        self.identity_handler = self.hs.get_handlers().identity_handler
=======
        self.identity_handler = self.hs.get_identity_handler()
>>>>>>> 74976a8e
        self.ratelimiter = hs.get_registration_ratelimiter()
        self.macaroon_gen = hs.get_macaroon_generator()
        self._server_notices_mxid = hs.config.server_notices_mxid

        self.spam_checker = hs.get_spam_checker()

        self._show_in_user_directory = self.hs.config.show_users_in_user_directory

        if hs.config.worker_app:
            self._register_client = ReplicationRegisterServlet.make_client(hs)
            self._register_device_client = RegisterDeviceReplicationServlet.make_client(
                hs
            )
            self._post_registration_client = ReplicationPostRegisterActionsServlet.make_client(
                hs
            )
        else:
            self.device_handler = hs.get_device_handler()
            self.pusher_pool = hs.get_pusherpool()

        self.session_lifetime = hs.config.session_lifetime

    async def check_username(
        self, localpart, guest_access_token=None, assigned_user_id=None,
    ):
        """

        Args:
            localpart (str|None): The user's localpart
            guest_access_token (str|None): A guest's access token
            assigned_user_id (str|None): An existing User ID for this user if pre-calculated

        Returns:
            Deferred
        """
        if types.contains_invalid_mxid_characters(localpart):
            raise SynapseError(
                400,
                "User ID can only contain characters a-z, 0-9, or '=_-./'",
                Codes.INVALID_USERNAME,
            )

        if not localpart:
            raise SynapseError(400, "User ID cannot be empty", Codes.INVALID_USERNAME)

        if localpart[0] == "_":
            raise SynapseError(
                400, "User ID may not begin with _", Codes.INVALID_USERNAME
            )

        user = UserID(localpart, self.hs.hostname)
        user_id = user.to_string()

        if assigned_user_id:
            if user_id == assigned_user_id:
                return
            else:
                raise SynapseError(
                    400,
                    "A different user ID has already been registered for this session",
                )

        self.check_user_id_not_appservice_exclusive(user_id)

        if len(user_id) > MAX_USERID_LENGTH:
            raise SynapseError(
                400,
                "User ID may not be longer than %s characters" % (MAX_USERID_LENGTH,),
                Codes.INVALID_USERNAME,
            )

        users = await self.store.get_users_by_id_case_insensitive(user_id)
        if users:
            if not guest_access_token:
                raise SynapseError(
                    400, "User ID already taken.", errcode=Codes.USER_IN_USE
                )

            # Retrieve guest user information from provided access token
            user_data = await self.auth.get_user_by_access_token(guest_access_token)
            if not user_data["is_guest"] or user_data["user"].localpart != localpart:
                raise AuthError(
                    403,
                    "Cannot register taken user ID without valid guest "
                    "credentials for that user.",
                    errcode=Codes.FORBIDDEN,
                )

        if guest_access_token is None:
            try:
                int(localpart)
                raise SynapseError(
                    400,
                    "Numeric user IDs are reserved for guest users.",
                    errcode=Codes.INVALID_USERNAME,
                )
            except ValueError:
                pass

    async def register_user(
        self,
        localpart=None,
        password_hash=None,
        guest_access_token=None,
        make_guest=False,
        admin=False,
        threepid=None,
        user_type=None,
        default_display_name=None,
        address=None,
        bind_emails=[],
        by_admin=False,
        user_agent_ips=None,
    ):
        """Registers a new client on the server.

        Args:
            localpart: The local part of the user ID to register. If None,
              one will be generated.
            password_hash (str|None): The hashed password to assign to this user so they can
              login again. This can be None which means they cannot login again
              via a password (e.g. the user is an application service user).
            user_type (str|None): type of user. One of the values from
              api.constants.UserTypes, or None for a normal user.
            default_display_name (unicode|None): if set, the new user's displayname
              will be set to this. Defaults to 'localpart'.
            address (str|None): the IP address used to perform the registration.
            bind_emails (List[str]): list of emails to bind to this account.
            by_admin (bool): True if this registration is being made via the
              admin api, otherwise False.
            user_agent_ips (List[(str, str)]): Tuples of IP addresses and user-agents used
                during the registration process.
        Returns:
            str: user_id
        Raises:
            SynapseError if there was a problem registering.
        """
        self.check_registration_ratelimit(address)

        result = self.spam_checker.check_registration_for_spam(
            threepid, localpart, user_agent_ips or [],
        )

        if result == RegistrationBehaviour.DENY:
            logger.info(
                "Blocked registration of %r", localpart,
            )
            # We return a 429 to make it not obvious that they've been
            # denied.
            raise SynapseError(429, "Rate limited")

        shadow_banned = result == RegistrationBehaviour.SHADOW_BAN
        if shadow_banned:
            logger.info(
                "Shadow banning registration of %r", localpart,
            )

        # do not check_auth_blocking if the call is coming through the Admin API
        if not by_admin:
            await self.auth.check_auth_blocking(threepid=threepid)

        if localpart is not None:
            await self.check_username(localpart, guest_access_token=guest_access_token)

            was_guest = guest_access_token is not None

            user = UserID(localpart, self.hs.hostname)
            user_id = user.to_string()

            if was_guest:
                # If the user was a guest then they already have a profile
                default_display_name = None

            elif default_display_name is None:
                default_display_name = localpart

            await self.register_with_store(
                user_id=user_id,
                password_hash=password_hash,
                was_guest=was_guest,
                make_guest=make_guest,
                create_profile_with_displayname=default_display_name,
                admin=admin,
                user_type=user_type,
                address=address,
                shadow_banned=shadow_banned,
            )

            if default_display_name:
                await self.profile_handler.set_displayname(
                    user, None, default_display_name, by_admin=True
                )

            if self.hs.config.user_directory_search_all_users:
                profile = await self.store.get_profileinfo(localpart)
                await self.user_directory_handler.handle_local_profile_change(
                    user_id, profile
                )

        else:
            # autogen a sequential user ID
            fail_count = 0
            user = None
            while not user:
                # Fail after being unable to find a suitable ID a few times
                if fail_count > 10:
                    raise SynapseError(500, "Unable to find a suitable guest user ID")

                localpart = await self.store.generate_user_id()
                user = UserID(localpart, self.hs.hostname)
                user_id = user.to_string()
                self.check_user_id_not_appservice_exclusive(user_id)
                if default_display_name is None:
                    default_display_name = localpart
                try:
                    await self.register_with_store(
                        user_id=user_id,
                        password_hash=password_hash,
                        make_guest=make_guest,
                        create_profile_with_displayname=default_display_name,
                        address=address,
                        shadow_banned=shadow_banned,
                    )

                    await self.profile_handler.set_displayname(
                        user, None, default_display_name, by_admin=True
                    )

                    # Successfully registered
                    break
                except SynapseError:
                    # if user id is taken, just generate another
                    user = None
                    user_id = None
                    fail_count += 1

        if not self.hs.config.user_consent_at_registration:
            if not self.hs.config.auto_join_rooms_for_guests and make_guest:
                logger.info(
                    "Skipping auto-join for %s because auto-join for guests is disabled",
                    user_id,
                )
            else:
                await self._auto_join_rooms(user_id)
        else:
            logger.info(
                "Skipping auto-join for %s because consent is required at registration",
                user_id,
            )

        # Bind any specified emails to this account
        current_time = self.hs.get_clock().time_msec()
        for email in bind_emails:
            # generate threepid dict
            threepid_dict = {
                "medium": "email",
                "address": email,
                "validated_at": current_time,
            }

            # Bind email to new account
            await self.register_email_threepid(user_id, threepid_dict, None)

        # Prevent the new user from showing up in the user directory if the server
        # mandates it.
        if not self._show_in_user_directory:
            await self.store.add_account_data_for_user(
                user_id, "im.vector.hide_profile", {"hide_profile": True}
            )
            await self.profile_handler.set_active([user], False, True)

        return user_id

    async def _create_and_join_rooms(self, user_id: str):
        """
        Create the auto-join rooms and join or invite the user to them.

        This should only be called when the first "real" user registers.

        Args:
            user_id: The user to join
        """
        # Getting the handlers during init gives a dependency loop.
        room_creation_handler = self.hs.get_room_creation_handler()
        room_member_handler = self.hs.get_room_member_handler()

        # Generate a stub for how the rooms will be configured.
        stub_config = {
            "preset": self.hs.config.registration.autocreate_auto_join_room_preset,
        }

        # If the configuration providers a user ID to create rooms with, use
        # that instead of the first user registered.
        requires_join = False
        if self.hs.config.registration.auto_join_user_id:
            fake_requester = create_requester(
                self.hs.config.registration.auto_join_user_id
            )

            # If the room requires an invite, add the user to the list of invites.
            if self.hs.config.registration.auto_join_room_requires_invite:
                stub_config["invite"] = [user_id]

            # If the room is being created by a different user, the first user
            # registered needs to join it. Note that in the case of an invitation
            # being necessary this will occur after the invite was sent.
            requires_join = True
        else:
            fake_requester = create_requester(user_id)

        # Choose whether to federate the new room.
        if not self.hs.config.registration.autocreate_auto_join_rooms_federated:
            stub_config["creation_content"] = {"m.federate": False}

        for r in self.hs.config.registration.auto_join_rooms:
            logger.info("Auto-joining %s to %s", user_id, r)

            try:
                room_alias = RoomAlias.from_string(r)

                if self.hs.hostname != room_alias.domain:
                    logger.warning(
                        "Cannot create room alias %s, "
                        "it does not match server domain",
                        r,
                    )
                else:
                    # A shallow copy is OK here since the only key that is
                    # modified is room_alias_name.
                    config = stub_config.copy()
                    # create room expects the localpart of the room alias
                    config["room_alias_name"] = room_alias.localpart

                    info, _ = await room_creation_handler.create_room(
                        fake_requester, config=config, ratelimit=False,
                    )

                    # If the room does not require an invite, but another user
                    # created it, then ensure the first user joins it.
                    if requires_join:
                        await room_member_handler.update_membership(
                            requester=create_requester(user_id),
                            target=UserID.from_string(user_id),
                            room_id=info["room_id"],
                            # Since it was just created, there are no remote hosts.
                            remote_room_hosts=[],
                            action="join",
                            ratelimit=False,
                        )

            except ConsentNotGivenError as e:
                # Technically not necessary to pull out this error though
                # moving away from bare excepts is a good thing to do.
                logger.error("Failed to join new user to %r: %r", r, e)
            except Exception as e:
                logger.error("Failed to join new user to %r: %r", r, e)

    async def _join_rooms(self, user_id: str):
        """
        Join or invite the user to the auto-join rooms.

        Args:
            user_id: The user to join
        """
        room_member_handler = self.hs.get_room_member_handler()

        for r in self.hs.config.registration.auto_join_rooms:
            logger.info("Auto-joining %s to %s", user_id, r)

            try:
                room_alias = RoomAlias.from_string(r)

                if RoomAlias.is_valid(r):
                    (
                        room_id,
                        remote_room_hosts,
                    ) = await room_member_handler.lookup_room_alias(room_alias)
                    room_id = room_id.to_string()
                else:
                    raise SynapseError(
                        400, "%s was not legal room ID or room alias" % (r,)
                    )

                # Calculate whether the room requires an invite or can be
                # joined directly. Note that unless a join rule of public exists,
                # it is treated as requiring an invite.
                requires_invite = True

                state = await self.store.get_filtered_current_state_ids(
                    room_id, StateFilter.from_types([(EventTypes.JoinRules, "")])
                )

                event_id = state.get((EventTypes.JoinRules, ""))
                if event_id:
                    join_rules_event = await self.store.get_event(
                        event_id, allow_none=True
                    )
                    if join_rules_event:
                        join_rule = join_rules_event.content.get("join_rule", None)
                        requires_invite = join_rule and join_rule != JoinRules.PUBLIC

                # Send the invite, if necessary.
                if requires_invite:
                    await room_member_handler.update_membership(
                        requester=create_requester(
                            self.hs.config.registration.auto_join_user_id
                        ),
                        target=UserID.from_string(user_id),
                        room_id=room_id,
                        remote_room_hosts=remote_room_hosts,
                        action="invite",
                        ratelimit=False,
                    )

                # Send the join.
                await room_member_handler.update_membership(
                    requester=create_requester(user_id),
                    target=UserID.from_string(user_id),
                    room_id=room_id,
                    remote_room_hosts=remote_room_hosts,
                    action="join",
                    ratelimit=False,
                )

            except ConsentNotGivenError as e:
                # Technically not necessary to pull out this error though
                # moving away from bare excepts is a good thing to do.
                logger.error("Failed to join new user to %r: %r", r, e)
            except Exception as e:
                logger.error("Failed to join new user to %r: %r", r, e)

    async def _auto_join_rooms(self, user_id: str):
        """Automatically joins users to auto join rooms - creating the room in the first place
        if the user is the first to be created.

        Args:
            user_id: The user to join
        """
        # auto-join the user to any rooms we're supposed to dump them into

        # try to create the room if we're the first real user on the server. Note
        # that an auto-generated support or bot user is not a real user and will never be
        # the user to create the room
        should_auto_create_rooms = False
        is_real_user = await self.store.is_real_user(user_id)
        if self.hs.config.registration.autocreate_auto_join_rooms and is_real_user:
            count = await self.store.count_real_users()
            should_auto_create_rooms = count == 1

        if should_auto_create_rooms:
            await self._create_and_join_rooms(user_id)
        else:
            await self._join_rooms(user_id)

    async def post_consent_actions(self, user_id):
        """A series of registration actions that can only be carried out once consent
        has been granted

        Args:
            user_id (str): The user to join
        """
        await self._auto_join_rooms(user_id)

    async def appservice_register(
        self, user_localpart, as_token, password_hash, display_name
    ):
        # FIXME: this should be factored out and merged with normal register()
        user = UserID(user_localpart, self.hs.hostname)
        user_id = user.to_string()
        service = self.store.get_app_service_by_token(as_token)
        if not service:
            raise AuthError(403, "Invalid application service token.")
        if not service.is_interested_in_user(user_id):
            raise SynapseError(
                400,
                "Invalid user localpart for this application service.",
                errcode=Codes.EXCLUSIVE,
            )

        service_id = service.id if service.is_exclusive_user(user_id) else None

        self.check_user_id_not_appservice_exclusive(user_id, allowed_appservice=service)

        display_name = display_name or user.localpart

        await self.register_with_store(
            user_id=user_id,
            password_hash=password_hash,
            appservice_id=service_id,
            create_profile_with_displayname=display_name,
        )

        await self.profile_handler.set_displayname(
            user, None, display_name, by_admin=True
        )

        if self.hs.config.user_directory_search_all_users:
            profile = await self.store.get_profileinfo(user_localpart)
            await self.user_directory_handler.handle_local_profile_change(
                user_id, profile
            )

        return user_id

    def check_user_id_not_appservice_exclusive(self, user_id, allowed_appservice=None):
        # don't allow people to register the server notices mxid
        if self._server_notices_mxid is not None:
            if user_id == self._server_notices_mxid:
                raise SynapseError(
                    400, "This user ID is reserved.", errcode=Codes.EXCLUSIVE
                )

        # valid user IDs must not clash with any user ID namespaces claimed by
        # application services.
        services = self.store.get_app_services()
        interested_services = [
            s
            for s in services
            if s.is_interested_in_user(user_id) and s != allowed_appservice
        ]
        for service in interested_services:
            if service.is_exclusive_user(user_id):
                raise SynapseError(
                    400,
                    "This user ID is reserved by an application service.",
                    errcode=Codes.EXCLUSIVE,
                )

    async def shadow_register(self, localpart, display_name, auth_result, params):
        """Invokes the current registration on another server, using
        shared secret registration, passing in any auth_results from
        other registration UI auth flows (e.g. validated 3pids)
        Useful for setting up shadow/backup accounts on a parallel deployment.
        """

        # TODO: retries
        shadow_hs_url = self.hs.config.shadow_server.get("hs_url")
        as_token = self.hs.config.shadow_server.get("as_token")

        await self.http_client.post_json_get_json(
            "%s/_matrix/client/r0/register?access_token=%s" % (shadow_hs_url, as_token),
            {
                # XXX: auth_result is an unspecified extension for shadow registration
                "auth_result": auth_result,
                # XXX: another unspecified extension for shadow registration to ensure
                # that the displayname is correctly set by the masters erver
                "display_name": display_name,
                "username": localpart,
                "password": params.get("password"),
                "bind_msisdn": params.get("bind_msisdn"),
                "device_id": params.get("device_id"),
                "initial_device_display_name": params.get(
                    "initial_device_display_name"
                ),
                "inhibit_login": False,
                "access_token": as_token,
            },
        )

    async def _generate_user_id(self):
        if self._next_generated_user_id is None:
            with await self._generate_user_id_linearizer.queue(()):
                if self._next_generated_user_id is None:
                    self._next_generated_user_id = (
                        await self.store.find_next_generated_user_id_localpart()
                    )

        id = self._next_generated_user_id
        self._next_generated_user_id += 1
        return str(id)

    def check_registration_ratelimit(self, address):
        """A simple helper method to check whether the registration rate limit has been hit
        for a given IP address

        Args:
            address (str|None): the IP address used to perform the registration. If this is
                None, no ratelimiting will be performed.

        Raises:
            LimitExceededError: If the rate limit has been exceeded.
        """
        if not address:
            return

        self.ratelimiter.ratelimit(address)

    def register_with_store(
        self,
        user_id,
        password_hash=None,
        was_guest=False,
        make_guest=False,
        appservice_id=None,
        create_profile_with_displayname=None,
        admin=False,
        user_type=None,
        address=None,
        shadow_banned=False,
    ):
        """Register user in the datastore.

        Args:
            user_id (str): The desired user ID to register.
            password_hash (str|None): Optional. The password hash for this user.
            was_guest (bool): Optional. Whether this is a guest account being
                upgraded to a non-guest account.
            make_guest (boolean): True if the the new user should be guest,
                false to add a regular user account.
            appservice_id (str|None): The ID of the appservice registering the user.
            create_profile_with_displayname (unicode|None): Optionally create a
                profile for the user, setting their displayname to the given value
            admin (boolean): is an admin user?
            user_type (str|None): type of user. One of the values from
                api.constants.UserTypes, or None for a normal user.
            address (str|None): the IP address used to perform the registration.
            shadow_banned (bool): Whether to shadow-ban the user

        Returns:
            Awaitable
        """
        if self.hs.config.worker_app:
            return self._register_client(
                user_id=user_id,
                password_hash=password_hash,
                was_guest=was_guest,
                make_guest=make_guest,
                appservice_id=appservice_id,
                create_profile_with_displayname=create_profile_with_displayname,
                admin=admin,
                user_type=user_type,
                address=address,
                shadow_banned=shadow_banned,
            )
        else:
            return self.store.register_user(
                user_id=user_id,
                password_hash=password_hash,
                was_guest=was_guest,
                make_guest=make_guest,
                appservice_id=appservice_id,
                create_profile_with_displayname=create_profile_with_displayname,
                admin=admin,
                user_type=user_type,
                shadow_banned=shadow_banned,
            )

    async def register_device(
        self, user_id, device_id, initial_display_name, is_guest=False
    ):
        """Register a device for a user and generate an access token.

        The access token will be limited by the homeserver's session_lifetime config.

        Args:
            user_id (str): full canonical @user:id
            device_id (str|None): The device ID to check, or None to generate
                a new one.
            initial_display_name (str|None): An optional display name for the
                device.
            is_guest (bool): Whether this is a guest account

        Returns:
            tuple[str, str]: Tuple of device ID and access token
        """

        if self.hs.config.worker_app:
            r = await self._register_device_client(
                user_id=user_id,
                device_id=device_id,
                initial_display_name=initial_display_name,
                is_guest=is_guest,
            )
            return r["device_id"], r["access_token"]

        valid_until_ms = None
        if self.session_lifetime is not None:
            if is_guest:
                raise Exception(
                    "session_lifetime is not currently implemented for guest access"
                )
            valid_until_ms = self.clock.time_msec() + self.session_lifetime

        device_id = await self.device_handler.check_device_registered(
            user_id, device_id, initial_display_name
        )
        if is_guest:
            assert valid_until_ms is None
            access_token = self.macaroon_gen.generate_access_token(
                user_id, ["guest = true"]
            )
        else:
            access_token = await self._auth_handler.get_access_token_for_user_id(
                user_id, device_id=device_id, valid_until_ms=valid_until_ms
            )

        return (device_id, access_token)

    async def post_registration_actions(self, user_id, auth_result, access_token):
        """A user has completed registration

        Args:
            user_id (str): The user ID that consented
            auth_result (dict): The authenticated credentials of the newly
                registered user.
            access_token (str|None): The access token of the newly logged in
                device, or None if `inhibit_login` enabled.
        """
        if self.hs.config.worker_app:
            await self._post_registration_client(
                user_id=user_id, auth_result=auth_result, access_token=access_token
            )
            return

        if auth_result and LoginType.EMAIL_IDENTITY in auth_result:
            threepid = auth_result[LoginType.EMAIL_IDENTITY]

            # Necessary due to auth checks prior to the threepid being
            # written to the db
            if is_threepid_reserved(
                self.hs.config.mau_limits_reserved_threepids, threepid
            ):
                await self.store.upsert_monthly_active_user(user_id)

            await self.register_email_threepid(user_id, threepid, access_token)

            if self.hs.config.bind_new_user_emails_to_sydent:
                # Attempt to call Sydent's internal bind API on the given identity server
                # to bind this threepid
                id_server_url = self.hs.config.bind_new_user_emails_to_sydent

                logger.debug(
                    "Attempting the bind email of %s to identity server: %s using "
                    "internal Sydent bind API.",
                    user_id,
                    self.hs.config.bind_new_user_emails_to_sydent,
                )

                try:
                    await self.identity_handler.bind_email_using_internal_sydent_api(
                        id_server_url, threepid["address"], user_id
                    )
                except Exception as e:
                    logger.warning(
                        "Failed to bind email of '%s' to Sydent instance '%s' ",
                        "using Sydent internal bind API: %s",
                        user_id,
                        id_server_url,
                        e,
                    )

        if auth_result and LoginType.MSISDN in auth_result:
            threepid = auth_result[LoginType.MSISDN]
            await self._register_msisdn_threepid(user_id, threepid)

        if auth_result and LoginType.TERMS in auth_result:
            await self._on_user_consented(user_id, self.hs.config.user_consent_version)

    async def _on_user_consented(self, user_id, consent_version):
        """A user consented to the terms on registration

        Args:
            user_id (str): The user ID that consented.
            consent_version (str): version of the policy the user has
                consented to.
        """
        logger.info("%s has consented to the privacy policy", user_id)
        await self.store.user_set_consent_version(user_id, consent_version)
        await self.post_consent_actions(user_id)

    async def register_email_threepid(self, user_id, threepid, token):
        """Add an email address as a 3pid identifier

        Also adds an email pusher for the email address, if configured in the
        HS config

        Must be called on master.

        Args:
            user_id (str): id of user
            threepid (object): m.login.email.identity auth response
            token (str|None): access_token for the user, or None if not logged
                in.
        """
        reqd = ("medium", "address", "validated_at")
        if any(x not in threepid for x in reqd):
            # This will only happen if the ID server returns a malformed response
            logger.info("Can't add incomplete 3pid")
            return

        await self._auth_handler.add_threepid(
            user_id, threepid["medium"], threepid["address"], threepid["validated_at"],
        )

        # And we add an email pusher for them by default, but only
        # if email notifications are enabled (so people don't start
        # getting mail spam where they weren't before if email
        # notifs are set up on a homeserver)
        if (
            self.hs.config.email_enable_notifs
            and self.hs.config.email_notif_for_new_users
            and token
        ):
            # Pull the ID of the access token back out of the db
            # It would really make more sense for this to be passed
            # up when the access token is saved, but that's quite an
            # invasive change I'd rather do separately.
            user_tuple = await self.store.get_user_by_access_token(token)
            token_id = user_tuple["token_id"]

            await self.pusher_pool.add_pusher(
                user_id=user_id,
                access_token=token_id,
                kind="email",
                app_id="m.email",
                app_display_name="Email Notifications",
                device_display_name=threepid["address"],
                pushkey=threepid["address"],
                lang=None,  # We don't know a user's language here
                data={},
            )

    async def _register_msisdn_threepid(self, user_id, threepid):
        """Add a phone number as a 3pid identifier

        Must be called on master.

        Args:
            user_id (str): id of user
            threepid (object): m.login.msisdn auth response
        """
        try:
            assert_params_in_dict(threepid, ["medium", "address", "validated_at"])
        except SynapseError as ex:
            if ex.errcode == Codes.MISSING_PARAM:
                # This will only happen if the ID server returns a malformed response
                logger.info("Can't add incomplete 3pid")
                return None
            raise

        await self._auth_handler.add_threepid(
            user_id, threepid["medium"], threepid["address"], threepid["validated_at"],
        )<|MERGE_RESOLUTION|>--- conflicted
+++ resolved
@@ -48,12 +48,8 @@
         self._auth_handler = hs.get_auth_handler()
         self.profile_handler = hs.get_profile_handler()
         self.user_directory_handler = hs.get_user_directory_handler()
-<<<<<<< HEAD
         self.http_client = hs.get_simple_http_client()
-        self.identity_handler = self.hs.get_handlers().identity_handler
-=======
         self.identity_handler = self.hs.get_identity_handler()
->>>>>>> 74976a8e
         self.ratelimiter = hs.get_registration_ratelimiter()
         self.macaroon_gen = hs.get_macaroon_generator()
         self._server_notices_mxid = hs.config.server_notices_mxid
