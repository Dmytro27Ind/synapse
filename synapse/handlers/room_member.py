--- conflicted
+++ resolved
@@ -517,25 +517,20 @@
 
         # We first linearise by the application service (to try to limit concurrent joins
         # by application services), and then by room ID.
-<<<<<<< HEAD
-        with (await self.member_as_limiter.queue(as_id)):
+        async with self.member_as_limiter.queue(as_id):
             diff = self.clock.time_msec() - then
 
             if diff > 80 * 1000:
                 # haproxy would have timed the request out anyway...
                 raise SynapseError(504, "took to long to process")
 
-            with (await self.member_linearizer.queue(key)):
+            async with self.member_linearizer.queue(key):
                 diff = self.clock.time_msec() - then
 
                 if diff > 80 * 1000:
                     # haproxy would have timed the request out anyway...
                     raise SynapseError(504, "took to long to process")
 
-=======
-        async with self.member_as_limiter.queue(as_id):
-            async with self.member_linearizer.queue(key):
->>>>>>> d1cd96ce
                 result = await self.update_membership_locked(
                     requester,
                     target,
