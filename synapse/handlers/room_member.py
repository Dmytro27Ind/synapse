# Copyright 2016-2020 The Matrix.org Foundation C.I.C.
# Copyright 2020 Sorunome
#
# Licensed under the Apache License, Version 2.0 (the "License");
# you may not use this file except in compliance with the License.
# You may obtain a copy of the License at
#
#     http://www.apache.org/licenses/LICENSE-2.0
#
# Unless required by applicable law or agreed to in writing, software
# distributed under the License is distributed on an "AS IS" BASIS,
# WITHOUT WARRANTIES OR CONDITIONS OF ANY KIND, either express or implied.
# See the License for the specific language governing permissions and
# limitations under the License.
import abc
import logging
import random
from http import HTTPStatus
from typing import TYPE_CHECKING, Any, Dict, Iterable, List, Optional, Set, Tuple

from synapse import types
from synapse.api.constants import (
    AccountDataTypes,
    EventContentFields,
    EventTypes,
    GuestAccess,
    Membership,
)
from synapse.api.errors import (
    AuthError,
    Codes,
    PartialStateConflictError,
    ShadowBanError,
    SynapseError,
)
from synapse.api.ratelimiting import Ratelimiter
from synapse.event_auth import get_named_level, get_power_level_event
from synapse.events import EventBase
from synapse.events.snapshot import EventContext
from synapse.handlers.profile import MAX_AVATAR_URL_LEN, MAX_DISPLAYNAME_LEN
from synapse.handlers.state_deltas import MatchChange, StateDeltasHandler
from synapse.handlers.worker_lock import DELETE_ROOM_LOCK_NAME
from synapse.logging import opentracing
from synapse.metrics import event_processing_positions
from synapse.metrics.background_process_metrics import run_as_background_process
from synapse.module_api import NOT_SPAM
from synapse.types import (
    JsonDict,
    Requester,
    RoomAlias,
    RoomID,
    StateMap,
    UserID,
    create_requester,
    get_domain_from_id,
)
from synapse.types.state import StateFilter
from synapse.util.async_helpers import Linearizer
from synapse.util.distributor import user_left_room

if TYPE_CHECKING:
    from synapse.server import HomeServer


logger = logging.getLogger(__name__)


class NoKnownServersError(SynapseError):
    """No server already resident to the room was provided to the join/knock operation."""

    def __init__(self, msg: str = "No known servers"):
        super().__init__(404, msg)


class RoomMemberHandler(metaclass=abc.ABCMeta):
    # TODO(paul): This handler currently contains a messy conflation of
    #   low-level API that works on UserID objects and so on, and REST-level
    #   API that takes ID strings and returns pagination chunks. These concerns
    #   ought to be separated out a lot better.

    def __init__(self, hs: "HomeServer"):
        self.hs = hs
        self.store = hs.get_datastores().main
        self._storage_controllers = hs.get_storage_controllers()
        self.auth = hs.get_auth()
        self.state_handler = hs.get_state_handler()
        self.config = hs.config
        self._server_name = hs.hostname

        self.federation_handler = hs.get_federation_handler()
        self.directory_handler = hs.get_directory_handler()
        self.identity_handler = hs.get_identity_handler()
        self.registration_handler = hs.get_registration_handler()
        self.profile_handler = hs.get_profile_handler()
        self.event_creation_handler = hs.get_event_creation_handler()
        self.account_data_handler = hs.get_account_data_handler()
        self.event_auth_handler = hs.get_event_auth_handler()
        self._worker_lock_handler = hs.get_worker_locks_handler()

        self.member_linearizer: Linearizer = Linearizer(name="member")
        self.member_as_limiter = Linearizer(max_count=10, name="member_as_limiter")

        self.clock = hs.get_clock()
        self._spam_checker_module_callbacks = hs.get_module_api_callbacks().spam_checker
        self._third_party_event_rules = (
            hs.get_module_api_callbacks().third_party_event_rules
        )
        self._server_notices_mxid = self.config.servernotices.server_notices_mxid
        self._enable_lookup = hs.config.registration.enable_3pid_lookup
        self.allow_per_room_profiles = self.config.server.allow_per_room_profiles

        self._join_rate_limiter_local = Ratelimiter(
            store=self.store,
            clock=self.clock,
            rate_hz=hs.config.ratelimiting.rc_joins_local.per_second,
            burst_count=hs.config.ratelimiting.rc_joins_local.burst_count,
        )
        # Tracks joins from local users to rooms this server isn't a member of.
        # I.e. joins this server makes by requesting /make_join /send_join from
        # another server.
        self._join_rate_limiter_remote = Ratelimiter(
            store=self.store,
            clock=self.clock,
            rate_hz=hs.config.ratelimiting.rc_joins_remote.per_second,
            burst_count=hs.config.ratelimiting.rc_joins_remote.burst_count,
        )
        # TODO: find a better place to keep this Ratelimiter.
        #   It needs to be
        #    - written to by event persistence code
        #    - written to by something which can snoop on replication streams
        #    - read by the RoomMemberHandler to rate limit joins from local users
        #    - read by the FederationServer to rate limit make_joins and send_joins from
        #      other homeservers
        #   I wonder if a homeserver-wide collection of rate limiters might be cleaner?
        self._join_rate_per_room_limiter = Ratelimiter(
            store=self.store,
            clock=self.clock,
            rate_hz=hs.config.ratelimiting.rc_joins_per_room.per_second,
            burst_count=hs.config.ratelimiting.rc_joins_per_room.burst_count,
        )

        # Ratelimiter for invites, keyed by room (across all issuers, all
        # recipients).
        self._invites_per_room_limiter = Ratelimiter(
            store=self.store,
            clock=self.clock,
            rate_hz=hs.config.ratelimiting.rc_invites_per_room.per_second,
            burst_count=hs.config.ratelimiting.rc_invites_per_room.burst_count,
        )

        # Ratelimiter for invites, keyed by recipient (across all rooms, all
        # issuers).
        self._invites_per_recipient_limiter = Ratelimiter(
            store=self.store,
            clock=self.clock,
            rate_hz=hs.config.ratelimiting.rc_invites_per_user.per_second,
            burst_count=hs.config.ratelimiting.rc_invites_per_user.burst_count,
        )

        # Ratelimiter for invites, keyed by issuer (across all rooms, all
        # recipients).
        self._invites_per_issuer_limiter = Ratelimiter(
            store=self.store,
            clock=self.clock,
            rate_hz=hs.config.ratelimiting.rc_invites_per_issuer.per_second,
            burst_count=hs.config.ratelimiting.rc_invites_per_issuer.burst_count,
        )

        self._third_party_invite_limiter = Ratelimiter(
            store=self.store,
            clock=self.clock,
            rate_hz=hs.config.ratelimiting.rc_third_party_invite.per_second,
            burst_count=hs.config.ratelimiting.rc_third_party_invite.burst_count,
        )

        self.request_ratelimiter = hs.get_request_ratelimiter()
        hs.get_notifier().add_new_join_in_room_callback(self._on_user_joined_room)

    def _on_user_joined_room(self, event_id: str, room_id: str) -> None:
        """Notify the rate limiter that a room join has occurred.

        Use this to inform the RoomMemberHandler about joins that have either
        - taken place on another homeserver, or
        - on another worker in this homeserver.
        Joins actioned by this worker should use the usual `ratelimit` method, which
        checks the limit and increments the counter in one go.
        """
        self._join_rate_per_room_limiter.record_action(requester=None, key=room_id)

    @abc.abstractmethod
    async def _remote_join(
        self,
        requester: Requester,
        remote_room_hosts: List[str],
        room_id: str,
        user: UserID,
        content: dict,
    ) -> Tuple[str, int]:
        """Try and join a room that this server is not in

        Args:
            requester: The user making the request, according to the access token.
            remote_room_hosts: List of servers that can be used to join via.
            room_id: Room that we are trying to join
            user: User who is trying to join
            content: A dict that should be used as the content of the join event.

        Raises:
            NoKnownServersError: if remote_room_hosts does not contain a server joined to
                the room.
        """
        raise NotImplementedError()

    @abc.abstractmethod
    async def remote_knock(
        self,
        requester: Requester,
        remote_room_hosts: List[str],
        room_id: str,
        user: UserID,
        content: dict,
    ) -> Tuple[str, int]:
        """Try and knock on a room that this server is not in

        Args:
            remote_room_hosts: List of servers that can be used to knock via.
            room_id: Room that we are trying to knock on.
            user: User who is trying to knock.
            content: A dict that should be used as the content of the knock event.
        """
        raise NotImplementedError()

    @abc.abstractmethod
    async def remote_reject_invite(
        self,
        invite_event_id: str,
        txn_id: Optional[str],
        requester: Requester,
        content: JsonDict,
    ) -> Tuple[str, int]:
        """
        Rejects an out-of-band invite we have received from a remote server

        Args:
            invite_event_id: ID of the invite to be rejected
            txn_id: optional transaction ID supplied by the client
            requester: user making the rejection request, according to the access token
            content: additional content to include in the rejection event.
               Normally an empty dict.

        Returns:
            event id, stream_id of the leave event
        """
        raise NotImplementedError()

    @abc.abstractmethod
    async def remote_rescind_knock(
        self,
        knock_event_id: str,
        txn_id: Optional[str],
        requester: Requester,
        content: JsonDict,
    ) -> Tuple[str, int]:
        """Rescind a local knock made on a remote room.

        Args:
            knock_event_id: The ID of the knock event to rescind.
            txn_id: An optional transaction ID supplied by the client.
            requester: The user making the request, according to the access token.
            content: The content of the generated leave event.

        Returns:
            A tuple containing (event_id, stream_id of the leave event).
        """
        raise NotImplementedError()

    @abc.abstractmethod
    async def _user_left_room(self, target: UserID, room_id: str) -> None:
        """Notifies distributor on master process that the user has left the
        room.

        Args:
            target
            room_id
        """
        raise NotImplementedError()

    async def forget(self, user: UserID, room_id: str) -> None:
        user_id = user.to_string()

        member = await self._storage_controllers.state.get_current_state_event(
            room_id=room_id, event_type=EventTypes.Member, state_key=user_id
        )
        membership = member.membership if member else None

        if membership is not None and membership not in [
            Membership.LEAVE,
            Membership.BAN,
        ]:
            raise SynapseError(400, "User %s in room %s" % (user_id, room_id))

        # In normal case this call is only required if `membership` is not `None`.
        # But: After the last member had left the room, the background update
        # `_background_remove_left_rooms` is deleting rows related to this room from
        # the table `current_state_events` and `get_current_state_events` is `None`.
        await self.store.forget(user_id, room_id)

    async def ratelimit_multiple_invites(
        self,
        requester: Optional[Requester],
        room_id: Optional[str],
        n_invites: int,
        update: bool = True,
    ) -> None:
        """Ratelimit more than one invite sent by the given requester in the given room.

        Args:
            requester: The requester sending the invites.
            room_id: The room the invites are being sent in.
            n_invites: The amount of invites to ratelimit for.
            update: Whether to update the ratelimiter's cache.

        Raises:
            LimitExceededError: The requester can't send that many invites in the room.
        """
        await self._invites_per_room_limiter.ratelimit(
            requester,
            room_id,
            update=update,
            n_actions=n_invites,
        )

    async def ratelimit_invite(
        self,
        requester: Optional[Requester],
        room_id: Optional[str],
        invitee_user_id: str,
    ) -> None:
        """Ratelimit invites by room and by target user.

        If room ID is missing then we just rate limit by target user.
        """
        if room_id:
            await self._invites_per_room_limiter.ratelimit(requester, room_id)

        await self._invites_per_recipient_limiter.ratelimit(requester, invitee_user_id)
        if requester is not None:
            await self._invites_per_issuer_limiter.ratelimit(requester)

    async def _local_membership_update(
        self,
        requester: Requester,
        target: UserID,
        room_id: str,
        membership: str,
        allow_no_prev_events: bool = False,
        prev_event_ids: Optional[List[str]] = None,
        state_event_ids: Optional[List[str]] = None,
        depth: Optional[int] = None,
        txn_id: Optional[str] = None,
        ratelimit: bool = True,
        content: Optional[dict] = None,
        require_consent: bool = True,
        outlier: bool = False,
        origin_server_ts: Optional[int] = None,
    ) -> Tuple[str, int]:
        """
        Internal membership update function to get an existing event or create
        and persist a new event for the new membership change.

        Args:
            requester:
            target:
            room_id:
            membership:

            allow_no_prev_events: Whether to allow this event to be created an empty
                list of prev_events. Normally this is prohibited just because most
                events should have a prev_event and we should only use this in special
                cases (previously useful for MSC2716).
            prev_event_ids: The event IDs to use as the prev events
            state_event_ids:
                The full state at a given event. This was previously used particularly
                by the MSC2716 /batch_send endpoint. This should normally be left as
                None, which will cause the auth_event_ids to be calculated based on the
                room state at the prev_events.
            depth: Override the depth used to order the event in the DAG.
                Should normally be set to None, which will cause the depth to be calculated
                based on the prev_events.

            txn_id:
            ratelimit:
            content:
            require_consent:

            outlier: Indicates whether the event is an `outlier`, i.e. if
                it's from an arbitrary point and floating in the DAG as
                opposed to being inline with the current DAG.
            origin_server_ts: The origin_server_ts to use if a new event is created. Uses
                the current timestamp if set to None.

        Returns:
            Tuple of event ID and stream ordering position
        """

        user_id = target.to_string()

        if content is None:
            content = {}

        content["membership"] = membership
        if requester.is_guest:
            content["kind"] = "guest"

        # Check if we already have an event with a matching transaction ID. (We
        # do this check just before we persist an event as well, but may as well
        # do it up front for efficiency.)
        if txn_id:
            existing_event_id = (
                await self.event_creation_handler.get_event_id_from_transaction(
                    requester, txn_id, room_id
                )
            )
            if existing_event_id:
                event_pos = await self.store.get_position_for_event(existing_event_id)
                return existing_event_id, event_pos.stream

        # Try several times, it could fail with PartialStateConflictError,
        # in handle_new_client_event, cf comment in except block.
        max_retries = 5
        for i in range(max_retries):
            try:
                (
                    event,
                    unpersisted_context,
                ) = await self.event_creation_handler.create_event(
                    requester,
                    {
                        "type": EventTypes.Member,
                        "content": content,
                        "room_id": room_id,
                        "sender": requester.user.to_string(),
                        "state_key": user_id,
                        # For backwards compatibility:
                        "membership": membership,
                        "origin_server_ts": origin_server_ts,
                    },
                    txn_id=txn_id,
                    allow_no_prev_events=allow_no_prev_events,
                    prev_event_ids=prev_event_ids,
                    state_event_ids=state_event_ids,
                    depth=depth,
                    require_consent=require_consent,
                    outlier=outlier,
                )
                context = await unpersisted_context.persist(event)
                prev_state_ids = await context.get_prev_state_ids(
                    StateFilter.from_types([(EventTypes.Member, user_id)])
                )

                prev_member_event_id = prev_state_ids.get(
                    (EventTypes.Member, user_id), None
                )

                if event.membership == Membership.JOIN:
                    newly_joined = True
                    if prev_member_event_id:
                        prev_member_event = await self.store.get_event(
                            prev_member_event_id
                        )
                        newly_joined = prev_member_event.membership != Membership.JOIN

                    # Only rate-limit if the user actually joined the room, otherwise we'll end
                    # up blocking profile updates.
                    if newly_joined and ratelimit:
                        await self._join_rate_limiter_local.ratelimit(requester)
                        await self._join_rate_per_room_limiter.ratelimit(
                            requester, key=room_id, update=False
                        )
                with opentracing.start_active_span("handle_new_client_event"):
                    result_event = (
                        await self.event_creation_handler.handle_new_client_event(
                            requester,
                            events_and_context=[(event, context)],
                            extra_users=[target],
                            ratelimit=ratelimit,
                        )
                    )

                if event.membership == Membership.LEAVE:
                    if prev_member_event_id:
                        prev_member_event = await self.store.get_event(
                            prev_member_event_id
                        )
                        if prev_member_event.membership == Membership.JOIN:
                            await self._user_left_room(target, room_id)

                break
            except PartialStateConflictError as e:
                # Persisting couldn't happen because the room got un-partial stated
                # in the meantime and context needs to be recomputed, so let's do so.
                if i == max_retries - 1:
                    raise e
                pass

        # we know it was persisted, so should have a stream ordering
        assert result_event.internal_metadata.stream_ordering
        return result_event.event_id, result_event.internal_metadata.stream_ordering

    async def copy_room_tags_and_direct_to_room(
        self, old_room_id: str, new_room_id: str, user_id: str
    ) -> None:
        """Copies the tags and direct room state from one room to another.

        Args:
            old_room_id: The room ID of the old room.
            new_room_id: The room ID of the new room.
            user_id: The user's ID.
        """
        # Retrieve user account data for predecessor room
        user_account_data = await self.store.get_global_account_data_for_user(user_id)

        # Copy direct message state if applicable
        direct_rooms = user_account_data.get(AccountDataTypes.DIRECT, {})

        # Check which key this room is under
        if isinstance(direct_rooms, dict):
            for key, room_id_list in direct_rooms.items():
                if old_room_id in room_id_list and new_room_id not in room_id_list:
                    # Add new room_id to this key
                    direct_rooms[key].append(new_room_id)

                    # Save back to user's m.direct account data
                    await self.account_data_handler.add_account_data_for_user(
                        user_id, AccountDataTypes.DIRECT, direct_rooms
                    )
                    break

        # Copy room tags if applicable
        room_tags = await self.store.get_tags_for_room(user_id, old_room_id)

        # Copy each room tag to the new room
        for tag, tag_content in room_tags.items():
            await self.account_data_handler.add_tag_to_room(
                user_id, new_room_id, tag, tag_content
            )

    async def update_membership(
        self,
        requester: Requester,
        target: UserID,
        room_id: str,
        action: str,
        txn_id: Optional[str] = None,
        remote_room_hosts: Optional[List[str]] = None,
        third_party_signed: Optional[dict] = None,
        ratelimit: bool = True,
        content: Optional[dict] = None,
        new_room: bool = False,
        require_consent: bool = True,
        outlier: bool = False,
        allow_no_prev_events: bool = False,
        prev_event_ids: Optional[List[str]] = None,
        state_event_ids: Optional[List[str]] = None,
        depth: Optional[int] = None,
        origin_server_ts: Optional[int] = None,
    ) -> Tuple[str, int]:
        """Update a user's membership in a room.

        Params:
            requester: The user who is performing the update.
            target: The user whose membership is being updated.
            room_id: The room ID whose membership is being updated.
            action: The membership change, see synapse.api.constants.Membership.
            txn_id: The transaction ID, if given.
            remote_room_hosts: Remote servers to send the update to.
            third_party_signed: Information from a 3PID invite.
            ratelimit: Whether to rate limit the request.
            content: The content of the created event.
            new_room: Whether the membership update is happening in the context of a room
                creation.
            require_consent: Whether consent is required.
            outlier: Indicates whether the event is an `outlier`, i.e. if
                it's from an arbitrary point and floating in the DAG as
                opposed to being inline with the current DAG.
            allow_no_prev_events: Whether to allow this event to be created an empty
                list of prev_events. Normally this is prohibited just because most
                events should have a prev_event and we should only use this in special
                cases (previously useful for MSC2716).
            prev_event_ids: The event IDs to use as the prev events
            state_event_ids:
                The full state at a given event. This was previously used particularly
                by the MSC2716 /batch_send endpoint. This should normally be left as
                None, which will cause the auth_event_ids to be calculated based on the
                room state at the prev_events.
            depth: Override the depth used to order the event in the DAG.
                Should normally be set to None, which will cause the depth to be calculated
                based on the prev_events.
            origin_server_ts: The origin_server_ts to use if a new event is created. Uses
                the current timestamp if set to None.

        Returns:
            A tuple of the new event ID and stream ID.

        Raises:
            ShadowBanError if a shadow-banned requester attempts to send an invite.
        """
        if action == Membership.INVITE and requester.shadow_banned:
            # We randomly sleep a bit just to annoy the requester.
            await self.clock.sleep(random.randint(1, 10))
            raise ShadowBanError()

        key = (room_id,)

        as_id = object()
        if requester.app_service:
            as_id = requester.app_service.id

        then = self.clock.time_msec()

        # We first linearise by the application service (to try to limit concurrent joins
        # by application services), and then by room ID.
        async with self.member_as_limiter.queue(as_id):
            diff = self.clock.time_msec() - then

            if diff > 80 * 1000:
                # haproxy would have timed the request out anyway...
                raise SynapseError(504, "took to long to process")

            async with self.member_linearizer.queue(key):
<<<<<<< HEAD
                diff = self.clock.time_msec() - then

                if diff > 80 * 1000:
                    # haproxy would have timed the request out anyway...
                    raise SynapseError(504, "took to long to process")

                with opentracing.start_active_span("update_membership_locked"):
                    result = await self.update_membership_locked(
                        requester,
                        target,
                        room_id,
                        action,
                        txn_id=txn_id,
                        remote_room_hosts=remote_room_hosts,
                        third_party_signed=third_party_signed,
                        ratelimit=ratelimit,
                        content=content,
                        new_room=new_room,
                        require_consent=require_consent,
                        outlier=outlier,
                        allow_no_prev_events=allow_no_prev_events,
                        prev_event_ids=prev_event_ids,
                        state_event_ids=state_event_ids,
                        depth=depth,
                        origin_server_ts=origin_server_ts,
                    )
=======
                async with self._worker_lock_handler.acquire_read_write_lock(
                    DELETE_ROOM_LOCK_NAME, room_id, write=False
                ):
                    with opentracing.start_active_span("update_membership_locked"):
                        result = await self.update_membership_locked(
                            requester,
                            target,
                            room_id,
                            action,
                            txn_id=txn_id,
                            remote_room_hosts=remote_room_hosts,
                            third_party_signed=third_party_signed,
                            ratelimit=ratelimit,
                            content=content,
                            new_room=new_room,
                            require_consent=require_consent,
                            outlier=outlier,
                            allow_no_prev_events=allow_no_prev_events,
                            prev_event_ids=prev_event_ids,
                            state_event_ids=state_event_ids,
                            depth=depth,
                            origin_server_ts=origin_server_ts,
                        )
>>>>>>> 45818098

        return result

    async def update_membership_locked(
        self,
        requester: Requester,
        target: UserID,
        room_id: str,
        action: str,
        txn_id: Optional[str] = None,
        remote_room_hosts: Optional[List[str]] = None,
        third_party_signed: Optional[dict] = None,
        ratelimit: bool = True,
        content: Optional[dict] = None,
        new_room: bool = False,
        require_consent: bool = True,
        outlier: bool = False,
        allow_no_prev_events: bool = False,
        prev_event_ids: Optional[List[str]] = None,
        state_event_ids: Optional[List[str]] = None,
        depth: Optional[int] = None,
        origin_server_ts: Optional[int] = None,
    ) -> Tuple[str, int]:
        """Helper for update_membership.

        Assumes that the membership linearizer is already held for the room.

        Args:
            requester:
            target:
            room_id:
            action:
            txn_id:
            remote_room_hosts:
            third_party_signed:
            ratelimit:
            content:
            new_room: Whether the membership update is happening in the context of a room
                creation.
            require_consent:
            outlier: Indicates whether the event is an `outlier`, i.e. if
                it's from an arbitrary point and floating in the DAG as
                opposed to being inline with the current DAG.
            allow_no_prev_events: Whether to allow this event to be created an empty
                list of prev_events. Normally this is prohibited just because most
                events should have a prev_event and we should only use this in special
                cases (previously useful for MSC2716).
            prev_event_ids: The event IDs to use as the prev events
            state_event_ids:
                The full state at a given event. This was previously used particularly
                by the MSC2716 /batch_send endpoint. This should normally be left as
                None, which will cause the auth_event_ids to be calculated based on the
                room state at the prev_events.
            depth: Override the depth used to order the event in the DAG.
                Should normally be set to None, which will cause the depth to be calculated
                based on the prev_events.
            origin_server_ts: The origin_server_ts to use if a new event is created. Uses
                the current timestamp if set to None.

        Returns:
            A tuple of the new event ID and stream ID.
        """

        content_specified = bool(content)
        if content is None:
            content = {}
        else:
            # We do a copy here as we potentially change some keys
            # later on.
            content = dict(content)

        # allow the server notices mxid to set room-level profile
        is_requester_server_notices_user = (
            self._server_notices_mxid is not None
            and requester.user.to_string() == self._server_notices_mxid
        )

        if (
            not self.allow_per_room_profiles and not is_requester_server_notices_user
        ) or requester.shadow_banned:
            # Strip profile data, knowing that new profile data will be added to the
            # event's content in event_creation_handler.create_event() using the target's
            # global profile.
            content.pop("displayname", None)
            content.pop("avatar_url", None)

        if len(content.get("displayname") or "") > MAX_DISPLAYNAME_LEN:
            raise SynapseError(
                400,
                f"Displayname is too long (max {MAX_DISPLAYNAME_LEN})",
                errcode=Codes.BAD_JSON,
            )

        if len(content.get("avatar_url") or "") > MAX_AVATAR_URL_LEN:
            raise SynapseError(
                400,
                f"Avatar URL is too long (max {MAX_AVATAR_URL_LEN})",
                errcode=Codes.BAD_JSON,
            )

        if "avatar_url" in content and content.get("avatar_url") is not None:
            if not await self.profile_handler.check_avatar_size_and_mime_type(
                content["avatar_url"],
            ):
                raise SynapseError(403, "This avatar is not allowed", Codes.FORBIDDEN)

        # The event content should *not* include the authorising user as
        # it won't be properly signed. Strip it out since it might come
        # back from a client updating a display name / avatar.
        #
        # This only applies to restricted rooms, but there should be no reason
        # for a client to include it. Unconditionally remove it.
        content.pop(EventContentFields.AUTHORISING_USER, None)

        effective_membership_state = action
        if action in ["kick", "unban"]:
            effective_membership_state = "leave"

        # if this is a join with a 3pid signature, we may need to turn a 3pid
        # invite into a normal invite before we can handle the join.
        if third_party_signed is not None:
            await self.federation_handler.exchange_third_party_invite(
                third_party_signed["sender"],
                target.to_string(),
                room_id,
                third_party_signed,
            )

        if not remote_room_hosts:
            remote_room_hosts = []

        if effective_membership_state not in ("leave", "ban"):
            is_blocked = await self.store.is_room_blocked(room_id)
            if is_blocked:
                raise SynapseError(403, "This room has been blocked on this server")

        if effective_membership_state == Membership.INVITE:
            target_id = target.to_string()
            if ratelimit:
                await self.ratelimit_invite(requester, room_id, target_id)

            # block any attempts to invite the server notices mxid
            if target_id == self._server_notices_mxid:
                raise SynapseError(HTTPStatus.FORBIDDEN, "Cannot invite this user")

            block_invite_result = None

            if (
                self._server_notices_mxid is not None
                and requester.user.to_string() == self._server_notices_mxid
            ):
                # allow the server notices mxid to send invites
                is_requester_admin = True

            else:
                is_requester_admin = await self.auth.is_server_admin(requester)

            if not is_requester_admin:
                if self.config.server.block_non_admin_invites:
                    logger.info(
                        "Blocking invite: user is not admin and non-admin "
                        "invites disabled"
                    )
                    block_invite_result = (Codes.FORBIDDEN, {})

                spam_check = await self._spam_checker_module_callbacks.user_may_invite(
                    requester.user.to_string(), target_id, room_id
                )
                if spam_check != NOT_SPAM:
                    logger.info("Blocking invite due to spam checker")
                    block_invite_result = spam_check

            if block_invite_result is not None:
                raise SynapseError(
                    403,
                    "Invites have been disabled on this server",
                    errcode=block_invite_result[0],
                    additional_fields=block_invite_result[1],
                )

        # An empty prev_events list is allowed as long as the auth_event_ids are present
        if prev_event_ids is not None:
            return await self._local_membership_update(
                requester=requester,
                target=target,
                room_id=room_id,
                membership=effective_membership_state,
                txn_id=txn_id,
                ratelimit=ratelimit,
                allow_no_prev_events=allow_no_prev_events,
                prev_event_ids=prev_event_ids,
                state_event_ids=state_event_ids,
                depth=depth,
                content=content,
                require_consent=require_consent,
                outlier=outlier,
                origin_server_ts=origin_server_ts,
            )

        latest_event_ids = await self.store.get_prev_events_for_room(room_id)

        is_partial_state_room = await self.store.is_partial_state_room(room_id)
        partial_state_before_join = await self.state_handler.compute_state_after_events(
            room_id, latest_event_ids, await_full_state=False
        )
        # `is_partial_state_room` also indicates whether `partial_state_before_join` is
        # partial.

        is_host_in_room = await self._is_host_in_room(partial_state_before_join)

        # if we are not in the room, we won't have the current state
        if is_host_in_room:
            # TODO: Refactor into dictionary of explicitly allowed transitions
            # between old and new state, with specific error messages for some
            # transitions and generic otherwise
            old_state_id = partial_state_before_join.get(
                (EventTypes.Member, target.to_string())
            )

            if old_state_id:
                old_state = await self.store.get_event(old_state_id, allow_none=True)
                old_membership = (
                    old_state.content.get("membership") if old_state else None
                )
                if action == "unban" and old_membership != "ban":
                    raise SynapseError(
                        403,
                        "Cannot unban user who was not banned"
                        " (membership=%s)" % old_membership,
                        errcode=Codes.BAD_STATE,
                    )
                if old_membership == "ban" and action not in ["ban", "unban", "leave"]:
                    raise SynapseError(
                        403,
                        "Cannot %s user who was banned" % (action,),
                        errcode=Codes.BAD_STATE,
                    )

                if old_state:
                    same_content = content == old_state.content
                    same_membership = old_membership == effective_membership_state
                    same_sender = requester.user.to_string() == old_state.sender
                    if same_sender and same_membership and same_content:
                        # duplicate event.
                        # we know it was persisted, so must have a stream ordering.
                        assert old_state.internal_metadata.stream_ordering
                        return (
                            old_state.event_id,
                            old_state.internal_metadata.stream_ordering,
                        )

                if old_membership in ["ban", "leave"] and action == "kick":
                    raise AuthError(403, "The target user is not in the room")

                # we don't allow people to reject invites to the server notice
                # room, but they can leave it once they are joined.
                if (
                    old_membership == Membership.INVITE
                    and effective_membership_state == Membership.LEAVE
                ):
                    is_blocked = await self.store.is_server_notice_room(room_id)
                    if is_blocked:
                        raise SynapseError(
                            HTTPStatus.FORBIDDEN,
                            "You cannot reject this invite",
                            errcode=Codes.CANNOT_LEAVE_SERVER_NOTICE_ROOM,
                        )
            else:
                if action == "kick":
                    raise AuthError(403, "The target user is not in the room")

        if effective_membership_state == Membership.JOIN:
            if requester.is_guest:
                guest_can_join = await self._can_guest_join(partial_state_before_join)
                if not guest_can_join:
                    # This should be an auth check, but guests are a local concept,
                    # so don't really fit into the general auth process.
                    raise AuthError(403, "Guest access not allowed")

            # Figure out whether the user is a server admin to determine whether they
            # should be able to bypass the spam checker.
            if (
                self._server_notices_mxid is not None
                and requester.user.to_string() == self._server_notices_mxid
            ):
                # allow the server notices mxid to join rooms
                bypass_spam_checker = True

            else:
                bypass_spam_checker = await self.auth.is_server_admin(requester)

            inviter = await self._get_inviter(target.to_string(), room_id)
            if (
                not bypass_spam_checker
                # We assume that if the spam checker allowed the user to create
                # a room then they're allowed to join it.
                and not new_room
            ):
                spam_check = (
                    await self._spam_checker_module_callbacks.user_may_join_room(
                        target.to_string(), room_id, is_invited=inviter is not None
                    )
                )
                if spam_check != NOT_SPAM:
                    raise SynapseError(
                        403,
                        "Not allowed to join this room",
                        errcode=spam_check[0],
                        additional_fields=spam_check[1],
                    )

            # Check if a remote join should be performed.
            remote_join, remote_room_hosts = await self._should_perform_remote_join(
                target.to_string(),
                room_id,
                remote_room_hosts,
                content,
                is_partial_state_room,
                is_host_in_room,
                partial_state_before_join,
            )
            if remote_join:
                if ratelimit:
                    await self._join_rate_limiter_remote.ratelimit(
                        requester,
                    )
                    await self._join_rate_per_room_limiter.ratelimit(
                        requester,
                        key=room_id,
                        update=False,
                    )

                inviter = await self._get_inviter(target.to_string(), room_id)
                if inviter and not self.hs.is_mine(inviter):
                    remote_room_hosts.append(inviter.domain)

                content["membership"] = Membership.JOIN

                try:
                    profile = self.profile_handler
                    if not content_specified:
                        content["displayname"] = await profile.get_displayname(target)
                        content["avatar_url"] = await profile.get_avatar_url(target)
                except Exception as e:
                    logger.info(
                        "Failed to get profile information while processing remote join for %r: %s",
                        target,
                        e,
                    )

                if requester.is_guest:
                    content["kind"] = "guest"

                remote_join_response = await self._remote_join(
                    requester, remote_room_hosts, room_id, target, content
                )

                return remote_join_response

        elif effective_membership_state == Membership.LEAVE:
            if not is_host_in_room:
                # Figure out the user's current membership state for the room
                (
                    current_membership_type,
                    current_membership_event_id,
                ) = await self.store.get_local_current_membership_for_user_in_room(
                    target.to_string(), room_id
                )
                if not current_membership_type or not current_membership_event_id:
                    logger.info(
                        "%s sent a leave request to %s, but that is not an active room "
                        "on this server, or there is no pending invite or knock",
                        target,
                        room_id,
                    )

                    raise SynapseError(404, "Not a known room")

                # perhaps we've been invited
                if current_membership_type == Membership.INVITE:
                    invite = await self.store.get_event(current_membership_event_id)
                    logger.info(
                        "%s rejects invite to %s from %s",
                        target,
                        room_id,
                        invite.sender,
                    )

                    if not self.hs.is_mine_id(invite.sender):
                        # send the rejection to the inviter's HS (with fallback to
                        # local event)
                        return await self.remote_reject_invite(
                            invite.event_id,
                            txn_id,
                            requester,
                            content,
                        )

                    # the inviter was on our server, but has now left. Carry on
                    # with the normal rejection codepath, which will also send the
                    # rejection out to any other servers we believe are still in the room.

                    # thanks to overzealous cleaning up of event_forward_extremities in
                    # `delete_old_current_state_events`, it's possible to end up with no
                    # forward extremities here. If that happens, let's just hang the
                    # rejection off the invite event.
                    #
                    # see: https://github.com/matrix-org/synapse/issues/7139
                    if len(latest_event_ids) == 0:
                        latest_event_ids = [invite.event_id]

                # or perhaps this is a remote room that a local user has knocked on
                elif current_membership_type == Membership.KNOCK:
                    knock = await self.store.get_event(current_membership_event_id)
                    return await self.remote_rescind_knock(
                        knock.event_id, txn_id, requester, content
                    )

        elif effective_membership_state == Membership.KNOCK:
            if not is_host_in_room:
                # The knock needs to be sent over federation instead
                remote_room_hosts.append(get_domain_from_id(room_id))

                content["membership"] = Membership.KNOCK

                try:
                    profile = self.profile_handler
                    if "displayname" not in content:
                        content["displayname"] = await profile.get_displayname(target)
                    if "avatar_url" not in content:
                        content["avatar_url"] = await profile.get_avatar_url(target)
                except Exception as e:
                    logger.info(
                        "Failed to get profile information while processing remote knock for %r: %s",
                        target,
                        e,
                    )

                return await self.remote_knock(
                    requester, remote_room_hosts, room_id, target, content
                )

        return await self._local_membership_update(
            requester=requester,
            target=target,
            room_id=room_id,
            membership=effective_membership_state,
            txn_id=txn_id,
            ratelimit=ratelimit,
            prev_event_ids=latest_event_ids,
            state_event_ids=state_event_ids,
            depth=depth,
            content=content,
            require_consent=require_consent,
            outlier=outlier,
            origin_server_ts=origin_server_ts,
        )

    async def _should_perform_remote_join(
        self,
        user_id: str,
        room_id: str,
        remote_room_hosts: List[str],
        content: JsonDict,
        is_partial_state_room: bool,
        is_host_in_room: bool,
        partial_state_before_join: StateMap[str],
    ) -> Tuple[bool, List[str]]:
        """
        Check whether the server should do a remote join (as opposed to a local
        join) for a user.

        Generally a remote join is used if:

        * The server is not yet in the room.
        * The server is in the room, the room has restricted join rules, the user
          is not joined or invited to the room, and the server does not have
          another user who is capable of issuing invites.

        Args:
            user_id: The user joining the room.
            room_id: The room being joined.
            remote_room_hosts: A list of remote room hosts.
            content: The content to use as the event body of the join. This may
                be modified.
            is_partial_state_room: `True` if the server currently doesn't hold the full
                state of the room.
            is_host_in_room: `True` if the host is in the room.
            partial_state_before_join: The state before the join event (i.e. the
                resolution of the states after its parent events). May be full or
                partial state, depending on `is_partial_state_room`.

        Returns:
            A tuple of:
                True if a remote join should be performed. False if the join can be
                done locally.

                A list of remote room hosts to use. This is an empty list if a
                local join is to be done.
        """
        # If the host isn't in the room, pass through the prospective hosts.
        if not is_host_in_room:
            return True, remote_room_hosts

        prev_member_event_id = partial_state_before_join.get(
            (EventTypes.Member, user_id), None
        )
        previous_membership = None
        if prev_member_event_id:
            prev_member_event = await self.store.get_event(prev_member_event_id)
            previous_membership = prev_member_event.membership

        # If we are not fully joined yet, and the target is not already in the room,
        # let's do a remote join so another server with the full state can validate
        # that the user has not been banned for example.
        # We could just accept the join and wait for state res to resolve that later on
        # but we would then leak room history to this person until then, which is pretty
        # bad.
        if is_partial_state_room and previous_membership != Membership.JOIN:
            return True, remote_room_hosts

        # If the host is in the room, but not one of the authorised hosts
        # for restricted join rules, a remote join must be used.
        room_version = await self.store.get_room_version(room_id)

        # If restricted join rules are not being used, a local join can always
        # be used.
        if not await self.event_auth_handler.has_restricted_join_rules(
            partial_state_before_join, room_version
        ):
            return False, []

        # If the user is invited to the room or already joined, the join
        # event can always be issued locally.
        if previous_membership in (Membership.JOIN, Membership.INVITE):
            return False, []

        # All the partial state cases are covered above. We have been given the full
        # state of the room.
        assert not is_partial_state_room
        state_before_join = partial_state_before_join

        # If the local host has a user who can issue invites, then a local
        # join can be done.
        #
        # If not, generate a new list of remote hosts based on which
        # can issue invites.
        event_map = await self.store.get_events(state_before_join.values())
        current_state = {
            state_key: event_map[event_id]
            for state_key, event_id in state_before_join.items()
        }
        allowed_servers = get_servers_from_users(
            get_users_which_can_issue_invite(current_state)
        )

        # If the local server is not one of allowed servers, then a remote
        # join must be done. Return the list of prospective servers based on
        # which can issue invites.
        if self.hs.hostname not in allowed_servers:
            return True, list(allowed_servers)

        # Ensure the member should be allowed access via membership in a room.
        await self.event_auth_handler.check_restricted_join_rules(
            state_before_join, room_version, user_id, previous_membership
        )

        # If this is going to be a local join, additional information must
        # be included in the event content in order to efficiently validate
        # the event.
        content[
            EventContentFields.AUTHORISING_USER
        ] = await self.event_auth_handler.get_user_which_could_invite(
            room_id,
            state_before_join,
        )

        return False, []

    async def transfer_room_state_on_room_upgrade(
        self, old_room_id: str, room_id: str
    ) -> None:
        """Upon our server becoming aware of an upgraded room, either by upgrading a room
        ourselves or joining one, we can transfer over information from the previous room.

        Copies user state (tags/push rules) for every local user that was in the old room, as
        well as migrating the room directory state.

        Args:
            old_room_id: The ID of the old room
            room_id: The ID of the new room
        """
        logger.info("Transferring room state from %s to %s", old_room_id, room_id)

        # Find all local users that were in the old room and copy over each user's state
        local_users = await self.store.get_local_users_in_room(old_room_id)
        await self.copy_user_state_on_room_upgrade(old_room_id, room_id, local_users)

        # Add new room to the room directory if the old room was there
        # Remove old room from the room directory
        old_room = await self.store.get_room(old_room_id)
        if old_room is not None and old_room["is_public"]:
            await self.store.set_room_is_public(old_room_id, False)
            await self.store.set_room_is_public(room_id, True)

        # Transfer alias mappings in the room directory
        await self.store.update_aliases_for_room(old_room_id, room_id)

    async def copy_user_state_on_room_upgrade(
        self, old_room_id: str, new_room_id: str, user_ids: Iterable[str]
    ) -> None:
        """Copy user-specific information when they join a new room when that new room is the
        result of a room upgrade

        Args:
            old_room_id: The ID of upgraded room
            new_room_id: The ID of the new room
            user_ids: User IDs to copy state for
        """

        logger.debug(
            "Copying over room tags and push rules from %s to %s for users %s",
            old_room_id,
            new_room_id,
            user_ids,
        )

        for user_id in user_ids:
            try:
                # It is an upgraded room. Copy over old tags
                await self.copy_room_tags_and_direct_to_room(
                    old_room_id, new_room_id, user_id
                )
                # Copy over push rules
                await self.store.copy_push_rules_from_room_to_room_for_user(
                    old_room_id, new_room_id, user_id
                )
            except Exception:
                logger.exception(
                    "Error copying tags and/or push rules from rooms %s to %s for user %s. "
                    "Skipping...",
                    old_room_id,
                    new_room_id,
                    user_id,
                )
                continue

    async def send_membership_event(
        self,
        requester: Optional[Requester],
        event: EventBase,
        context: EventContext,
        ratelimit: bool = True,
    ) -> None:
        """
        Change the membership status of a user in a room.

        Args:
            requester: The local user who requested the membership
                event. If None, certain checks, like whether this homeserver can
                act as the sender, will be skipped.
            event: The membership event.
            context: The context of the event.
            ratelimit: Whether to rate limit this request.
        Raises:
            SynapseError if there was a problem changing the membership.
            PartialStateConflictError: if attempting to persist a partial state event in
                a room that has been un-partial stated.
        """
        target_user = UserID.from_string(event.state_key)
        room_id = event.room_id

        if requester is not None:
            sender = UserID.from_string(event.sender)
            assert (
                sender == requester.user
            ), "Sender (%s) must be same as requester (%s)" % (sender, requester.user)
            assert self.hs.is_mine(sender), "Sender must be our own: %s" % (sender,)
        else:
            requester = types.create_requester(target_user)

        prev_state_ids = await context.get_prev_state_ids(
            StateFilter.from_types([(EventTypes.GuestAccess, "")])
        )
        if event.membership == Membership.JOIN:
            if requester.is_guest:
                guest_can_join = await self._can_guest_join(prev_state_ids)
                if not guest_can_join:
                    # This should be an auth check, but guests are a local concept,
                    # so don't really fit into the general auth process.
                    raise AuthError(403, "Guest access not allowed")

        if event.membership not in (Membership.LEAVE, Membership.BAN):
            is_blocked = await self.store.is_room_blocked(room_id)
            if is_blocked:
                raise SynapseError(403, "This room has been blocked on this server")

        event = await self.event_creation_handler.handle_new_client_event(
            requester,
            events_and_context=[(event, context)],
            extra_users=[target_user],
            ratelimit=ratelimit,
        )

        if event.membership == Membership.LEAVE:
            prev_state_ids = await context.get_prev_state_ids(
                StateFilter.from_types([(EventTypes.Member, event.state_key)])
            )
            prev_member_event_id = prev_state_ids.get(
                (EventTypes.Member, event.state_key), None
            )

            if prev_member_event_id:
                prev_member_event = await self.store.get_event(prev_member_event_id)
                if prev_member_event.membership == Membership.JOIN:
                    await self._user_left_room(target_user, room_id)

    async def _can_guest_join(self, partial_current_state_ids: StateMap[str]) -> bool:
        """
        Returns whether a guest can join a room based on its current state.

        Args:
            partial_current_state_ids: The current state of the room. May be full or
                partial state.
        """
        guest_access_id = partial_current_state_ids.get(
            (EventTypes.GuestAccess, ""), None
        )
        if not guest_access_id:
            return False

        guest_access = await self.store.get_event(guest_access_id)

        return bool(
            guest_access
            and guest_access.content
            and guest_access.content.get(EventContentFields.GUEST_ACCESS)
            == GuestAccess.CAN_JOIN
        )

    async def kick_guest_users(self, current_state: Iterable[EventBase]) -> None:
        """Kick any local guest users from the room.

        This is called when the room state changes from guests allowed to not-allowed.

        Params:
            current_state: the current state of the room. We will iterate this to look
               for guest users to kick.
        """
        for member_event in current_state:
            try:
                if member_event.type != EventTypes.Member:
                    continue

                if not self.hs.is_mine_id(member_event.state_key):
                    continue

                if member_event.content["membership"] not in {
                    Membership.JOIN,
                    Membership.INVITE,
                }:
                    continue

                if (
                    "kind" not in member_event.content
                    or member_event.content["kind"] != "guest"
                ):
                    continue

                # We make the user choose to leave, rather than have the
                # event-sender kick them. This is partially because we don't
                # need to worry about power levels, and partially because guest
                # users are a concept which doesn't hugely work over federation,
                # and having homeservers have their own users leave keeps more
                # of that decision-making and control local to the guest-having
                # homeserver.
                target_user = UserID.from_string(member_event.state_key)
                requester = create_requester(
                    target_user, is_guest=True, authenticated_entity=self._server_name
                )
                handler = self.hs.get_room_member_handler()
                await handler.update_membership(
                    requester,
                    target_user,
                    member_event.room_id,
                    "leave",
                    ratelimit=False,
                    require_consent=False,
                )
            except Exception as e:
                logger.exception("Error kicking guest user: %s" % (e,))

    async def lookup_room_alias(
        self, room_alias: RoomAlias
    ) -> Tuple[RoomID, List[str]]:
        """
        Get the room ID associated with a room alias.

        Args:
            room_alias: The alias to look up.
        Returns:
            A tuple of:
                The room ID as a RoomID object.
                Hosts likely to be participating in the room ([str]).
        Raises:
            SynapseError if room alias could not be found.
        """
        directory_handler = self.directory_handler
        mapping = await directory_handler.get_association(room_alias)

        if not mapping:
            raise SynapseError(404, "No such room alias")

        room_id = mapping["room_id"]
        servers = mapping["servers"]

        # put the server which owns the alias at the front of the server list.
        if room_alias.domain in servers:
            servers.remove(room_alias.domain)
            servers.insert(0, room_alias.domain)

        return RoomID.from_string(room_id), servers

    async def _get_inviter(self, user_id: str, room_id: str) -> Optional[UserID]:
        invite = await self.store.get_invite_for_local_user_in_room(
            user_id=user_id, room_id=room_id
        )
        if invite:
            return UserID.from_string(invite.sender)
        return None

    async def do_3pid_invite(
        self,
        room_id: str,
        inviter: UserID,
        medium: str,
        address: str,
        id_server: str,
        requester: Requester,
        txn_id: Optional[str],
        id_access_token: str,
        prev_event_ids: Optional[List[str]] = None,
        depth: Optional[int] = None,
    ) -> Tuple[str, int]:
        """Invite a 3PID to a room.

        Args:
            room_id: The room to invite the 3PID to.
            inviter: The user sending the invite.
            medium: The 3PID's medium.
            address: The 3PID's address.
            id_server: The identity server to use.
            requester: The user making the request.
            txn_id: The transaction ID this is part of, or None if this is not
                part of a transaction.
            id_access_token: Identity server access token.
            depth: Override the depth used to order the event in the DAG.
            prev_event_ids: The event IDs to use as the prev events
                Should normally be set to None, which will cause the depth to be calculated
                based on the prev_events.

        Returns:
            Tuple of event ID and stream ordering position

        Raises:
            ShadowBanError if the requester has been shadow-banned.
        """
        if self.config.server.block_non_admin_invites:
            is_requester_admin = await self.auth.is_server_admin(requester)
            if not is_requester_admin:
                raise SynapseError(
                    403, "Invites have been disabled on this server", Codes.FORBIDDEN
                )

        if requester.shadow_banned:
            # We randomly sleep a bit just to annoy the requester.
            await self.clock.sleep(random.randint(1, 10))
            raise ShadowBanError()

        # We need to rate limit *before* we send out any 3PID invites, so we
        # can't just rely on the standard ratelimiting of events.
        await self._third_party_invite_limiter.ratelimit(requester)

        can_invite = await self._third_party_event_rules.check_threepid_can_be_invited(
            medium, address, room_id
        )
        if not can_invite:
            raise SynapseError(
                403,
                "This third-party identifier can not be invited in this room",
                Codes.FORBIDDEN,
            )

        if not self._enable_lookup:
            raise SynapseError(
                403, "Looking up third-party identifiers is denied from this server"
            )

        invitee = await self.identity_handler.lookup_3pid(
            id_server, medium, address, id_access_token
        )

        if invitee:
            # Note that update_membership with an action of "invite" can raise
            # a ShadowBanError, but this was done above already.
            # We don't check the invite against the spamchecker(s) here (through
            # user_may_invite) because we'll do it further down the line anyway (in
            # update_membership_locked).
            event_id, stream_id = await self.update_membership(
                requester, UserID.from_string(invitee), room_id, "invite", txn_id=txn_id
            )
        else:
            # Check if the spamchecker(s) allow this invite to go through.
            spam_check = (
                await self._spam_checker_module_callbacks.user_may_send_3pid_invite(
                    inviter_userid=requester.user.to_string(),
                    medium=medium,
                    address=address,
                    room_id=room_id,
                )
            )
            if spam_check != NOT_SPAM:
                raise SynapseError(
                    403,
                    "Cannot send threepid invite",
                    errcode=spam_check[0],
                    additional_fields=spam_check[1],
                )

            event, stream_id = await self._make_and_store_3pid_invite(
                requester,
                id_server,
                medium,
                address,
                room_id,
                inviter,
                txn_id=txn_id,
                id_access_token=id_access_token,
                prev_event_ids=prev_event_ids,
                depth=depth,
            )
            event_id = event.event_id

        return event_id, stream_id

    async def _make_and_store_3pid_invite(
        self,
        requester: Requester,
        id_server: str,
        medium: str,
        address: str,
        room_id: str,
        user: UserID,
        txn_id: Optional[str],
        id_access_token: str,
        prev_event_ids: Optional[List[str]] = None,
        depth: Optional[int] = None,
    ) -> Tuple[EventBase, int]:
        room_state = await self._storage_controllers.state.get_current_state(
            room_id,
            StateFilter.from_types(
                [
                    (EventTypes.Member, user.to_string()),
                    (EventTypes.CanonicalAlias, ""),
                    (EventTypes.Name, ""),
                    (EventTypes.Create, ""),
                    (EventTypes.JoinRules, ""),
                    (EventTypes.RoomAvatar, ""),
                ]
            ),
        )

        inviter_display_name = ""
        inviter_avatar_url = ""
        member_event = room_state.get((EventTypes.Member, user.to_string()))
        if member_event:
            inviter_display_name = member_event.content.get("displayname", "")
            inviter_avatar_url = member_event.content.get("avatar_url", "")

        # if user has no display name, default to their MXID
        if not inviter_display_name:
            inviter_display_name = user.to_string()

        canonical_room_alias = ""
        canonical_alias_event = room_state.get((EventTypes.CanonicalAlias, ""))
        if canonical_alias_event:
            canonical_room_alias = canonical_alias_event.content.get("alias", "")

        room_name = ""
        room_name_event = room_state.get((EventTypes.Name, ""))
        if room_name_event:
            room_name = room_name_event.content.get("name", "")

        room_type = None
        room_create_event = room_state.get((EventTypes.Create, ""))
        if room_create_event:
            room_type = room_create_event.content.get(EventContentFields.ROOM_TYPE)

        room_join_rules = ""
        join_rules_event = room_state.get((EventTypes.JoinRules, ""))
        if join_rules_event:
            room_join_rules = join_rules_event.content.get("join_rule", "")

        room_avatar_url = ""
        room_avatar_event = room_state.get((EventTypes.RoomAvatar, ""))
        if room_avatar_event:
            room_avatar_url = room_avatar_event.content.get("url", "")

        (
            token,
            public_keys,
            fallback_public_key,
            display_name,
        ) = await self.identity_handler.ask_id_server_for_third_party_invite(
            requester=requester,
            id_server=id_server,
            medium=medium,
            address=address,
            room_id=room_id,
            inviter_user_id=user.to_string(),
            room_alias=canonical_room_alias,
            room_avatar_url=room_avatar_url,
            room_join_rules=room_join_rules,
            room_name=room_name,
            room_type=room_type,
            inviter_display_name=inviter_display_name,
            inviter_avatar_url=inviter_avatar_url,
            id_access_token=id_access_token,
        )

        (
            event,
            stream_id,
        ) = await self.event_creation_handler.create_and_send_nonmember_event(
            requester,
            {
                "type": EventTypes.ThirdPartyInvite,
                "content": {
                    "display_name": display_name,
                    "public_keys": public_keys,
                    # For backwards compatibility:
                    "key_validity_url": fallback_public_key["key_validity_url"],
                    "public_key": fallback_public_key["public_key"],
                },
                "room_id": room_id,
                "sender": user.to_string(),
                "state_key": token,
            },
            ratelimit=False,
            txn_id=txn_id,
            prev_event_ids=prev_event_ids,
            depth=depth,
        )
        return event, stream_id

    async def _is_host_in_room(self, partial_current_state_ids: StateMap[str]) -> bool:
        """Returns whether the homeserver is in the room based on its current state.

        Args:
            partial_current_state_ids: The current state of the room. May be full or
                partial state.
        """
        # Have we just created the room, and is this about to be the very
        # first member event?
        create_event_id = partial_current_state_ids.get(("m.room.create", ""))
        if len(partial_current_state_ids) == 1 and create_event_id:
            # We can only get here if we're in the process of creating the room
            return True

        for etype, state_key in partial_current_state_ids:
            if etype != EventTypes.Member or not self.hs.is_mine_id(state_key):
                continue

            event_id = partial_current_state_ids[(etype, state_key)]
            event = await self.store.get_event(event_id, allow_none=True)
            if not event:
                continue

            if event.membership == Membership.JOIN:
                return True

        return False


class RoomMemberMasterHandler(RoomMemberHandler):
    def __init__(self, hs: "HomeServer"):
        super().__init__(hs)

        self.distributor = hs.get_distributor()
        self.distributor.declare("user_left_room")

    async def _is_remote_room_too_complex(
        self, room_id: str, remote_room_hosts: List[str]
    ) -> Optional[bool]:
        """
        Check if complexity of a remote room is too great.

        Args:
            room_id
            remote_room_hosts

        Returns: bool of whether the complexity is too great, or None
            if unable to be fetched
        """
        max_complexity = self.hs.config.server.limit_remote_rooms.complexity
        complexity = await self.federation_handler.get_room_complexity(
            remote_room_hosts, room_id
        )

        if complexity:
            return complexity["v1"] > max_complexity
        return None

    async def _is_local_room_too_complex(self, room_id: str) -> bool:
        """
        Check if the complexity of a local room is too great.

        Args:
            room_id: The room ID to check for complexity.
        """
        max_complexity = self.hs.config.server.limit_remote_rooms.complexity
        complexity = await self.store.get_room_complexity(room_id)

        return complexity["v1"] > max_complexity

    async def _remote_join(
        self,
        requester: Requester,
        remote_room_hosts: List[str],
        room_id: str,
        user: UserID,
        content: dict,
    ) -> Tuple[str, int]:
        """Implements RoomMemberHandler._remote_join"""
        # filter ourselves out of remote_room_hosts: do_invite_join ignores it
        # and if it is the only entry we'd like to return a 404 rather than a
        # 500.
        remote_room_hosts = [
            host for host in remote_room_hosts if host != self.hs.hostname
        ]

        if len(remote_room_hosts) == 0:
            raise NoKnownServersError(
                "Can't join remote room because no servers "
                "that are in the room have been provided.",
            )

        check_complexity = self.hs.config.server.limit_remote_rooms.enabled
        if (
            check_complexity
            and self.hs.config.server.limit_remote_rooms.admins_can_join
        ):
            check_complexity = not await self.store.is_server_admin(user)

        if check_complexity:
            # Fetch the room complexity
            too_complex = await self._is_remote_room_too_complex(
                room_id, remote_room_hosts
            )
            if too_complex is True:
                raise SynapseError(
                    code=400,
                    msg=self.hs.config.server.limit_remote_rooms.complexity_error,
                    errcode=Codes.RESOURCE_LIMIT_EXCEEDED,
                )

        # We don't do an auth check if we are doing an invite
        # join dance for now, since we're kinda implicitly checking
        # that we are allowed to join when we decide whether or not we
        # need to do the invite/join dance.
        event_id, stream_id = await self.federation_handler.do_invite_join(
            remote_room_hosts, room_id, user.to_string(), content
        )

        # Check the room we just joined wasn't too large, if we didn't fetch the
        # complexity of it before.
        if check_complexity:
            if too_complex is False:
                # We checked, and we're under the limit.
                return event_id, stream_id

            # Check again, but with the local state events
            too_complex = await self._is_local_room_too_complex(room_id)

            if too_complex is False:
                # We're under the limit.
                return event_id, stream_id

            # The room is too large. Leave.
            requester = types.create_requester(
                user, authenticated_entity=self._server_name
            )
            await self.update_membership(
                requester=requester, target=user, room_id=room_id, action="leave"
            )
            raise SynapseError(
                code=400,
                msg=self.hs.config.server.limit_remote_rooms.complexity_error,
                errcode=Codes.RESOURCE_LIMIT_EXCEEDED,
            )

        return event_id, stream_id

    async def remote_reject_invite(
        self,
        invite_event_id: str,
        txn_id: Optional[str],
        requester: Requester,
        content: JsonDict,
    ) -> Tuple[str, int]:
        """
        Rejects an out-of-band invite received from a remote user

        Implements RoomMemberHandler.remote_reject_invite
        """
        invite_event = await self.store.get_event(invite_event_id)
        room_id = invite_event.room_id
        target_user = invite_event.state_key

        # first of all, try doing a rejection via the inviting server
        fed_handler = self.federation_handler
        try:
            inviter_id = UserID.from_string(invite_event.sender)
            event, stream_id = await fed_handler.do_remotely_reject_invite(
                [inviter_id.domain], room_id, target_user, content=content
            )
            return event.event_id, stream_id
        except Exception as e:
            # if we were unable to reject the invite, we will generate our own
            # leave event.
            #
            # The 'except' clause is very broad, but we need to
            # capture everything from DNS failures upwards
            #
            logger.warning("Failed to reject invite: %s", e)

            return await self._generate_local_out_of_band_leave(
                invite_event, txn_id, requester, content
            )

    async def remote_rescind_knock(
        self,
        knock_event_id: str,
        txn_id: Optional[str],
        requester: Requester,
        content: JsonDict,
    ) -> Tuple[str, int]:
        """
        Rescinds a local knock made on a remote room

        Args:
            knock_event_id: The ID of the knock event to rescind.
            txn_id: The transaction ID to use.
            requester: The originator of the request.
            content: The content of the leave event.

        Implements RoomMemberHandler.remote_rescind_knock
        """
        # TODO: We don't yet support rescinding knocks over federation
        # as we don't know which homeserver to send it to. An obvious
        # candidate is the remote homeserver we originally knocked through,
        # however we don't currently store that information.

        # Just rescind the knock locally
        knock_event = await self.store.get_event(knock_event_id)
        return await self._generate_local_out_of_band_leave(
            knock_event, txn_id, requester, content
        )

    async def _generate_local_out_of_band_leave(
        self,
        previous_membership_event: EventBase,
        txn_id: Optional[str],
        requester: Requester,
        content: JsonDict,
    ) -> Tuple[str, int]:
        """Generate a local leave event for a room

        This can be called after we e.g fail to reject an invite via a remote server.
        It generates an out-of-band membership event locally.

        Args:
            previous_membership_event: the previous membership event for this user
            txn_id: optional transaction ID supplied by the client
            requester: user making the request, according to the access token
            content: additional content to include in the leave event.
               Normally an empty dict.

        Returns:
            A tuple containing (event_id, stream_id of the leave event)
        """
        room_id = previous_membership_event.room_id
        target_user = previous_membership_event.state_key

        content["membership"] = Membership.LEAVE

        event_dict = {
            "type": EventTypes.Member,
            "room_id": room_id,
            "sender": target_user,
            "content": content,
            "state_key": target_user,
        }

        # the auth events for the new event are the same as that of the previous event, plus
        # the event itself.
        #
        # the prev_events consist solely of the previous membership event.
        prev_event_ids = [previous_membership_event.event_id]
        auth_event_ids = (
            list(previous_membership_event.auth_event_ids()) + prev_event_ids
        )

        # Try several times, it could fail with PartialStateConflictError
        # in handle_new_client_event, cf comment in except block.
        max_retries = 5
        for i in range(max_retries):
            try:
                (
                    event,
                    unpersisted_context,
                ) = await self.event_creation_handler.create_event(
                    requester,
                    event_dict,
                    txn_id=txn_id,
                    prev_event_ids=prev_event_ids,
                    auth_event_ids=auth_event_ids,
                    outlier=True,
                )
                context = await unpersisted_context.persist(event)
                event.internal_metadata.out_of_band_membership = True

                result_event = (
                    await self.event_creation_handler.handle_new_client_event(
                        requester,
                        events_and_context=[(event, context)],
                        extra_users=[UserID.from_string(target_user)],
                    )
                )

                break
            except PartialStateConflictError as e:
                # Persisting couldn't happen because the room got un-partial stated
                # in the meantime and context needs to be recomputed, so let's do so.
                if i == max_retries - 1:
                    raise e
                pass

        # we know it was persisted, so must have a stream ordering
        assert result_event.internal_metadata.stream_ordering

        return result_event.event_id, result_event.internal_metadata.stream_ordering

    async def remote_knock(
        self,
        requester: Requester,
        remote_room_hosts: List[str],
        room_id: str,
        user: UserID,
        content: dict,
    ) -> Tuple[str, int]:
        """Sends a knock to a room. Attempts to do so via one remote out of a given list.

        Args:
            remote_room_hosts: A list of homeservers to try knocking through.
            room_id: The ID of the room to knock on.
            user: The user to knock on behalf of.
            content: The content of the knock event.

        Returns:
            A tuple of (event ID, stream ID).
        """
        # filter ourselves out of remote_room_hosts
        remote_room_hosts = [
            host for host in remote_room_hosts if host != self.hs.hostname
        ]

        if len(remote_room_hosts) == 0:
            raise NoKnownServersError()

        return await self.federation_handler.do_knock(
            remote_room_hosts, room_id, user.to_string(), content=content
        )

    async def _user_left_room(self, target: UserID, room_id: str) -> None:
        """Implements RoomMemberHandler._user_left_room"""
        user_left_room(self.distributor, target, room_id)


class RoomForgetterHandler(StateDeltasHandler):
    """Forgets rooms when they are left, when enabled in the homeserver config.

    For the purposes of this feature, kicks, bans and "leaves" via state resolution
    weirdness are all considered to be leaves.

    Derived from `StatsHandler` and `UserDirectoryHandler`.
    """

    def __init__(self, hs: "HomeServer"):
        super().__init__(hs)

        self._hs = hs
        self._store = hs.get_datastores().main
        self._storage_controllers = hs.get_storage_controllers()
        self._clock = hs.get_clock()
        self._notifier = hs.get_notifier()
        self._room_member_handler = hs.get_room_member_handler()

        # The current position in the current_state_delta stream
        self.pos: Optional[int] = None

        # Guard to ensure we only process deltas one at a time
        self._is_processing = False

        if hs.config.worker.run_background_tasks:
            self._notifier.add_replication_callback(self.notify_new_event)

            # We kick this off to pick up outstanding work from before the last restart.
            self._clock.call_later(0, self.notify_new_event)

    def notify_new_event(self) -> None:
        """Called when there may be more deltas to process"""
        if self._is_processing:
            return

        self._is_processing = True

        async def process() -> None:
            try:
                await self._unsafe_process()
            finally:
                self._is_processing = False

        run_as_background_process("room_forgetter.notify_new_event", process)

    async def _unsafe_process(self) -> None:
        # If self.pos is None then means we haven't fetched it from DB
        if self.pos is None:
            self.pos = await self._store.get_room_forgetter_stream_pos()
            room_max_stream_ordering = self._store.get_room_max_stream_ordering()
            if self.pos > room_max_stream_ordering:
                # apparently, we've processed more events than exist in the database!
                # this can happen if events are removed with history purge or similar.
                logger.warning(
                    "Event stream ordering appears to have gone backwards (%i -> %i): "
                    "rewinding room forgetter processor",
                    self.pos,
                    room_max_stream_ordering,
                )
                self.pos = room_max_stream_ordering

        if not self._hs.config.room.forget_on_leave:
            # Update the processing position, so that if the server admin turns the
            # feature on at a later date, we don't decide to forget every room that
            # has ever been left in the past.
            self.pos = self._store.get_room_max_stream_ordering()
            await self._store.update_room_forgetter_stream_pos(self.pos)
            return

        # Loop round handling deltas until we're up to date

        while True:
            # Be sure to read the max stream_ordering *before* checking if there are any outstanding
            # deltas, since there is otherwise a chance that we could miss updates which arrive
            # after we check the deltas.
            room_max_stream_ordering = self._store.get_room_max_stream_ordering()
            if self.pos == room_max_stream_ordering:
                break

            logger.debug(
                "Processing room forgetting %s->%s", self.pos, room_max_stream_ordering
            )
            (
                max_pos,
                deltas,
            ) = await self._storage_controllers.state.get_current_state_deltas(
                self.pos, room_max_stream_ordering
            )

            logger.debug("Handling %d state deltas", len(deltas))
            await self._handle_deltas(deltas)

            self.pos = max_pos

            # Expose current event processing position to prometheus
            event_processing_positions.labels("room_forgetter").set(max_pos)

            await self._store.update_room_forgetter_stream_pos(max_pos)

    async def _handle_deltas(self, deltas: List[Dict[str, Any]]) -> None:
        """Called with the state deltas to process"""
        for delta in deltas:
            typ = delta["type"]
            state_key = delta["state_key"]
            room_id = delta["room_id"]
            event_id = delta["event_id"]
            prev_event_id = delta["prev_event_id"]

            if typ != EventTypes.Member:
                continue

            if not self._hs.is_mine_id(state_key):
                continue

            change = await self._get_key_change(
                prev_event_id,
                event_id,
                key_name="membership",
                public_value=Membership.JOIN,
            )
            is_leave = change is MatchChange.now_false

            if is_leave:
                try:
                    await self._room_member_handler.forget(
                        UserID.from_string(state_key), room_id
                    )
                except SynapseError as e:
                    if e.code == 400:
                        # The user is back in the room.
                        pass
                    else:
                        raise


def get_users_which_can_issue_invite(auth_events: StateMap[EventBase]) -> List[str]:
    """
    Return the list of users which can issue invites.

    This is done by exploring the joined users and comparing their power levels
    to the necessyar power level to issue an invite.

    Args:
        auth_events: state in force at this point in the room

    Returns:
        The users which can issue invites.
    """
    invite_level = get_named_level(auth_events, "invite", 0)
    users_default_level = get_named_level(auth_events, "users_default", 0)
    power_level_event = get_power_level_event(auth_events)

    # Custom power-levels for users.
    if power_level_event:
        users = power_level_event.content.get("users", {})
    else:
        users = {}

    result = []

    # Check which members are able to invite by ensuring they're joined and have
    # the necessary power level.
    for (event_type, state_key), event in auth_events.items():
        if event_type != EventTypes.Member:
            continue

        if event.membership != Membership.JOIN:
            continue

        # Check if the user has a custom power level.
        if users.get(state_key, users_default_level) >= invite_level:
            result.append(state_key)

    return result


def get_servers_from_users(users: List[str]) -> Set[str]:
    """
    Resolve a list of users into their servers.

    Args:
        users: A list of users.

    Returns:
        A set of servers.
    """
    servers = set()
    for user in users:
        try:
            servers.add(get_domain_from_id(user))
        except SynapseError:
            pass
    return servers<|MERGE_RESOLUTION|>--- conflicted
+++ resolved
@@ -628,37 +628,15 @@
                 raise SynapseError(504, "took to long to process")
 
             async with self.member_linearizer.queue(key):
-<<<<<<< HEAD
-                diff = self.clock.time_msec() - then
-
-                if diff > 80 * 1000:
-                    # haproxy would have timed the request out anyway...
-                    raise SynapseError(504, "took to long to process")
-
-                with opentracing.start_active_span("update_membership_locked"):
-                    result = await self.update_membership_locked(
-                        requester,
-                        target,
-                        room_id,
-                        action,
-                        txn_id=txn_id,
-                        remote_room_hosts=remote_room_hosts,
-                        third_party_signed=third_party_signed,
-                        ratelimit=ratelimit,
-                        content=content,
-                        new_room=new_room,
-                        require_consent=require_consent,
-                        outlier=outlier,
-                        allow_no_prev_events=allow_no_prev_events,
-                        prev_event_ids=prev_event_ids,
-                        state_event_ids=state_event_ids,
-                        depth=depth,
-                        origin_server_ts=origin_server_ts,
-                    )
-=======
                 async with self._worker_lock_handler.acquire_read_write_lock(
                     DELETE_ROOM_LOCK_NAME, room_id, write=False
                 ):
+                    diff = self.clock.time_msec() - then
+
+                    if diff > 80 * 1000:
+                        # haproxy would have timed the request out anyway...
+                        raise SynapseError(504, "took to long to process")
+
                     with opentracing.start_active_span("update_membership_locked"):
                         result = await self.update_membership_locked(
                             requester,
@@ -679,7 +657,6 @@
                             depth=depth,
                             origin_server_ts=origin_server_ts,
                         )
->>>>>>> 45818098
 
         return result
 
