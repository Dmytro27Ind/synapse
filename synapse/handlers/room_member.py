# -*- coding: utf-8 -*-
# Copyright 2016-2020 The Matrix.org Foundation C.I.C.
#
# Licensed under the Apache License, Version 2.0 (the "License");
# you may not use this file except in compliance with the License.
# You may obtain a copy of the License at
#
#     http://www.apache.org/licenses/LICENSE-2.0
#
# Unless required by applicable law or agreed to in writing, software
# distributed under the License is distributed on an "AS IS" BASIS,
# WITHOUT WARRANTIES OR CONDITIONS OF ANY KIND, either express or implied.
# See the License for the specific language governing permissions and
# limitations under the License.

import abc
import logging
import random
from http import HTTPStatus
from typing import TYPE_CHECKING, Iterable, List, Optional, Tuple

from synapse import types
from synapse.api.constants import AccountDataTypes, EventTypes, Membership
from synapse.api.errors import (
    AuthError,
    Codes,
    LimitExceededError,
    ShadowBanError,
    SynapseError,
)
from synapse.api.ratelimiting import Ratelimiter
from synapse.events import EventBase
from synapse.events.snapshot import EventContext
from synapse.storage.roommember import RoomsForUser
from synapse.types import JsonDict, Requester, RoomAlias, RoomID, StateMap, UserID
from synapse.util.async_helpers import Linearizer
from synapse.util.distributor import user_left_room

from ._base import BaseHandler

if TYPE_CHECKING:
    from synapse.server import HomeServer


logger = logging.getLogger(__name__)


class RoomMemberHandler(metaclass=abc.ABCMeta):
    # TODO(paul): This handler currently contains a messy conflation of
    #   low-level API that works on UserID objects and so on, and REST-level
    #   API that takes ID strings and returns pagination chunks. These concerns
    #   ought to be separated out a lot better.

    def __init__(self, hs: "HomeServer"):
        self.hs = hs
        self.store = hs.get_datastore()
        self.auth = hs.get_auth()
        self.state_handler = hs.get_state_handler()
        self.config = hs.config

        self.federation_handler = hs.get_federation_handler()
        self.directory_handler = hs.get_directory_handler()
        self.identity_handler = hs.get_identity_handler()
        self.registration_handler = hs.get_registration_handler()
        self.profile_handler = hs.get_profile_handler()
        self.event_creation_handler = hs.get_event_creation_handler()

        self.member_linearizer = Linearizer(name="member")
        self.member_limiter = Linearizer(max_count=10, name="member_as_limiter")

        self.clock = hs.get_clock()
        self.spam_checker = hs.get_spam_checker()
        self.third_party_event_rules = hs.get_third_party_event_rules()
        self._server_notices_mxid = self.config.server_notices_mxid
        self._enable_lookup = hs.config.enable_3pid_lookup
        self.allow_per_room_profiles = self.config.allow_per_room_profiles

        self._join_rate_limiter_local = Ratelimiter(
            clock=self.clock,
            rate_hz=hs.config.ratelimiting.rc_joins_local.per_second,
            burst_count=hs.config.ratelimiting.rc_joins_local.burst_count,
        )
        self._join_rate_limiter_remote = Ratelimiter(
            clock=self.clock,
            rate_hz=hs.config.ratelimiting.rc_joins_remote.per_second,
            burst_count=hs.config.ratelimiting.rc_joins_remote.burst_count,
        )

        # This is only used to get at ratelimit function, and
        # maybe_kick_guest_users. It's fine there are multiple of these as
        # it doesn't store state.
        self.base_handler = BaseHandler(hs)

    @abc.abstractmethod
    async def _remote_join(
        self,
        requester: Requester,
        remote_room_hosts: List[str],
        room_id: str,
        user: UserID,
        content: dict,
    ) -> Tuple[str, int]:
        """Try and join a room that this server is not in

        Args:
            requester
            remote_room_hosts: List of servers that can be used to join via.
            room_id: Room that we are trying to join
            user: User who is trying to join
            content: A dict that should be used as the content of the join event.
        """
        raise NotImplementedError()

    @abc.abstractmethod
    async def remote_reject_invite(
        self,
        invite_event_id: str,
        txn_id: Optional[str],
        requester: Requester,
        content: JsonDict,
    ) -> Tuple[str, int]:
        """
        Rejects an out-of-band invite we have received from a remote server

        Args:
            invite_event_id: ID of the invite to be rejected
            txn_id: optional transaction ID supplied by the client
            requester: user making the rejection request, according to the access token
            content: additional content to include in the rejection event.
               Normally an empty dict.

        Returns:
            event id, stream_id of the leave event
        """
        raise NotImplementedError()

    @abc.abstractmethod
    async def _user_left_room(self, target: UserID, room_id: str) -> None:
        """Notifies distributor on master process that the user has left the
        room.

        Args:
            target
            room_id
        """
        raise NotImplementedError()

    async def _local_membership_update(
        self,
        requester: Requester,
        target: UserID,
        room_id: str,
        membership: str,
        prev_event_ids: List[str],
        txn_id: Optional[str] = None,
        ratelimit: bool = True,
        content: Optional[dict] = None,
        require_consent: bool = True,
    ) -> Tuple[str, int]:
        user_id = target.to_string()

        if content is None:
            content = {}

        content["membership"] = membership
        if requester.is_guest:
            content["kind"] = "guest"

        # Check if we already have an event with a matching transaction ID. (We
        # do this check just before we persist an event as well, but may as well
        # do it up front for efficiency.)
        if txn_id and requester.access_token_id:
            existing_event_id = await self.store.get_event_id_from_transaction_id(
                room_id, requester.user.to_string(), requester.access_token_id, txn_id,
            )
            if existing_event_id:
                event_pos = await self.store.get_position_for_event(existing_event_id)
                return existing_event_id, event_pos.stream

        event, context = await self.event_creation_handler.create_event(
            requester,
            {
                "type": EventTypes.Member,
                "content": content,
                "room_id": room_id,
                "sender": requester.user.to_string(),
                "state_key": user_id,
                # For backwards compatibility:
                "membership": membership,
            },
            txn_id=txn_id,
            prev_event_ids=prev_event_ids,
            require_consent=require_consent,
        )

        prev_state_ids = await context.get_prev_state_ids()

        prev_member_event_id = prev_state_ids.get((EventTypes.Member, user_id), None)

        if event.membership == Membership.JOIN:
            newly_joined = True
            if prev_member_event_id:
                prev_member_event = await self.store.get_event(prev_member_event_id)
                newly_joined = prev_member_event.membership != Membership.JOIN

            # Only rate-limit if the user actually joined the room, otherwise we'll end
            # up blocking profile updates.
            if newly_joined:
                time_now_s = self.clock.time()
                (
                    allowed,
                    time_allowed,
                ) = self._join_rate_limiter_local.can_requester_do_action(requester)

                if not allowed:
                    raise LimitExceededError(
                        retry_after_ms=int(1000 * (time_allowed - time_now_s))
                    )

        result_event = await self.event_creation_handler.handle_new_client_event(
            requester, event, context, extra_users=[target], ratelimit=ratelimit,
        )

        if event.membership == Membership.LEAVE:
            if prev_member_event_id:
                prev_member_event = await self.store.get_event(prev_member_event_id)
                if prev_member_event.membership == Membership.JOIN:
                    await self._user_left_room(target, room_id)

        # we know it was persisted, so should have a stream ordering
        assert result_event.internal_metadata.stream_ordering
        return result_event.event_id, result_event.internal_metadata.stream_ordering

    async def copy_room_tags_and_direct_to_room(
        self, old_room_id, new_room_id, user_id
    ) -> None:
        """Copies the tags and direct room state from one room to another.

        Args:
            old_room_id: The room ID of the old room.
            new_room_id: The room ID of the new room.
            user_id: The user's ID.
        """
        # Retrieve user account data for predecessor room
        user_account_data, _ = await self.store.get_account_data_for_user(user_id)

        # Copy direct message state if applicable
        direct_rooms = user_account_data.get(AccountDataTypes.DIRECT, {})

        # Check which key this room is under
        if isinstance(direct_rooms, dict):
            for key, room_id_list in direct_rooms.items():
                if old_room_id in room_id_list and new_room_id not in room_id_list:
                    # Add new room_id to this key
                    direct_rooms[key].append(new_room_id)

                    # Save back to user's m.direct account data
                    await self.store.add_account_data_for_user(
                        user_id, AccountDataTypes.DIRECT, direct_rooms
                    )
                    break

        # Copy room tags if applicable
        room_tags = await self.store.get_tags_for_room(user_id, old_room_id)

        # Copy each room tag to the new room
        for tag, tag_content in room_tags.items():
            await self.store.add_tag_to_room(user_id, new_room_id, tag, tag_content)

    async def update_membership(
        self,
        requester: Requester,
        target: UserID,
        room_id: str,
        action: str,
        txn_id: Optional[str] = None,
        remote_room_hosts: Optional[List[str]] = None,
        third_party_signed: Optional[dict] = None,
        ratelimit: bool = True,
        content: Optional[dict] = None,
        require_consent: bool = True,
    ) -> Tuple[str, int]:
        """Update a user's membership in a room.

        Params:
            requester: The user who is performing the update.
            target: The user whose membership is being updated.
            room_id: The room ID whose membership is being updated.
            action: The membership change, see synapse.api.constants.Membership.
            txn_id: The transaction ID, if given.
            remote_room_hosts: Remote servers to send the update to.
            third_party_signed: Information from a 3PID invite.
            ratelimit: Whether to rate limit the request.
            content: The content of the created event.
            require_consent: Whether consent is required.

        Returns:
            A tuple of the new event ID and stream ID.

        Raises:
            ShadowBanError if a shadow-banned requester attempts to send an invite.
        """
        if action == Membership.INVITE and requester.shadow_banned:
            # We randomly sleep a bit just to annoy the requester.
            await self.clock.sleep(random.randint(1, 10))
            raise ShadowBanError()

        key = (room_id,)

<<<<<<< HEAD
        as_id = object()
        if requester.app_service:
            as_id = requester.app_service.id

        then = self.clock.time_msec()

        with (await self.member_limiter.queue(as_id)):
            diff = self.clock.time_msec() - then

            if diff > 80 * 1000:
                # haproxy would have timed the request out anyway...
                raise SynapseError(504, "took to long to process")

            with (await self.member_linearizer.queue(key)):
                diff = self.clock.time_msec() - then

                if diff > 80 * 1000:
                    # haproxy would have timed the request out anyway...
                    raise SynapseError(504, "took to long to process")

                result = await self._update_membership(
                    requester,
                    target,
                    room_id,
                    action,
                    txn_id=txn_id,
                    remote_room_hosts=remote_room_hosts,
                    third_party_signed=third_party_signed,
                    ratelimit=ratelimit,
                    content=content,
                    require_consent=require_consent,
                )
=======
        with (await self.member_linearizer.queue(key)):
            result = await self.update_membership_locked(
                requester,
                target,
                room_id,
                action,
                txn_id=txn_id,
                remote_room_hosts=remote_room_hosts,
                third_party_signed=third_party_signed,
                ratelimit=ratelimit,
                content=content,
                require_consent=require_consent,
            )
>>>>>>> cbc82aa0

        return result

    async def update_membership_locked(
        self,
        requester: Requester,
        target: UserID,
        room_id: str,
        action: str,
        txn_id: Optional[str] = None,
        remote_room_hosts: Optional[List[str]] = None,
        third_party_signed: Optional[dict] = None,
        ratelimit: bool = True,
        content: Optional[dict] = None,
        require_consent: bool = True,
    ) -> Tuple[str, int]:
        """Helper for update_membership.

        Assumes that the membership linearizer is already held for the room.
        """
        content_specified = bool(content)
        if content is None:
            content = {}
        else:
            # We do a copy here as we potentially change some keys
            # later on.
            content = dict(content)

        if not self.allow_per_room_profiles or requester.shadow_banned:
            # Strip profile data, knowing that new profile data will be added to the
            # event's content in event_creation_handler.create_event() using the target's
            # global profile.
            content.pop("displayname", None)
            content.pop("avatar_url", None)

        effective_membership_state = action
        if action in ["kick", "unban"]:
            effective_membership_state = "leave"

        # if this is a join with a 3pid signature, we may need to turn a 3pid
        # invite into a normal invite before we can handle the join.
        if third_party_signed is not None:
            await self.federation_handler.exchange_third_party_invite(
                third_party_signed["sender"],
                target.to_string(),
                room_id,
                third_party_signed,
            )

        if not remote_room_hosts:
            remote_room_hosts = []

        if effective_membership_state not in ("leave", "ban"):
            is_blocked = await self.store.is_room_blocked(room_id)
            if is_blocked:
                raise SynapseError(403, "This room has been blocked on this server")

        if effective_membership_state == Membership.INVITE:
            # block any attempts to invite the server notices mxid
            if target.to_string() == self._server_notices_mxid:
                raise SynapseError(HTTPStatus.FORBIDDEN, "Cannot invite this user")

            block_invite = False

            if (
                self._server_notices_mxid is not None
                and requester.user.to_string() == self._server_notices_mxid
            ):
                # allow the server notices mxid to send invites
                is_requester_admin = True

            else:
                is_requester_admin = await self.auth.is_server_admin(requester.user)

            if not is_requester_admin:
                if self.config.block_non_admin_invites:
                    logger.info(
                        "Blocking invite: user is not admin and non-admin "
                        "invites disabled"
                    )
                    block_invite = True

                if not self.spam_checker.user_may_invite(
                    requester.user.to_string(), target.to_string(), room_id
                ):
                    logger.info("Blocking invite due to spam checker")
                    block_invite = True

            if block_invite:
                raise SynapseError(403, "Invites have been disabled on this server")

        latest_event_ids = await self.store.get_prev_events_for_room(room_id)

        current_state_ids = await self.state_handler.get_current_state_ids(
            room_id, latest_event_ids=latest_event_ids
        )

        # TODO: Refactor into dictionary of explicitly allowed transitions
        # between old and new state, with specific error messages for some
        # transitions and generic otherwise
        old_state_id = current_state_ids.get((EventTypes.Member, target.to_string()))
        if old_state_id:
            old_state = await self.store.get_event(old_state_id, allow_none=True)
            old_membership = old_state.content.get("membership") if old_state else None
            if action == "unban" and old_membership != "ban":
                raise SynapseError(
                    403,
                    "Cannot unban user who was not banned"
                    " (membership=%s)" % old_membership,
                    errcode=Codes.BAD_STATE,
                )
            if old_membership == "ban" and action != "unban":
                raise SynapseError(
                    403,
                    "Cannot %s user who was banned" % (action,),
                    errcode=Codes.BAD_STATE,
                )

            if old_state:
                same_content = content == old_state.content
                same_membership = old_membership == effective_membership_state
                same_sender = requester.user.to_string() == old_state.sender
                if same_sender and same_membership and same_content:
                    # duplicate event.
                    # we know it was persisted, so must have a stream ordering.
                    assert old_state.internal_metadata.stream_ordering
                    return (
                        old_state.event_id,
                        old_state.internal_metadata.stream_ordering,
                    )

            if old_membership in ["ban", "leave"] and action == "kick":
                raise AuthError(403, "The target user is not in the room")

            # we don't allow people to reject invites to the server notice
            # room, but they can leave it once they are joined.
            if (
                old_membership == Membership.INVITE
                and effective_membership_state == Membership.LEAVE
            ):
                is_blocked = await self._is_server_notice_room(room_id)
                if is_blocked:
                    raise SynapseError(
                        HTTPStatus.FORBIDDEN,
                        "You cannot reject this invite",
                        errcode=Codes.CANNOT_LEAVE_SERVER_NOTICE_ROOM,
                    )
        else:
            if action == "kick":
                raise AuthError(403, "The target user is not in the room")

        is_host_in_room = await self._is_host_in_room(current_state_ids)

        if effective_membership_state == Membership.JOIN:
            if requester.is_guest:
                guest_can_join = await self._can_guest_join(current_state_ids)
                if not guest_can_join:
                    # This should be an auth check, but guests are a local concept,
                    # so don't really fit into the general auth process.
                    raise AuthError(403, "Guest access not allowed")

            if not is_host_in_room:
                time_now_s = self.clock.time()
                (
                    allowed,
                    time_allowed,
                ) = self._join_rate_limiter_remote.can_requester_do_action(requester,)

                if not allowed:
                    raise LimitExceededError(
                        retry_after_ms=int(1000 * (time_allowed - time_now_s))
                    )

                inviter = await self._get_inviter(target.to_string(), room_id)
                if inviter and not self.hs.is_mine(inviter):
                    remote_room_hosts.append(inviter.domain)

                content["membership"] = Membership.JOIN

                profile = self.profile_handler
                if not content_specified:
                    content["displayname"] = await profile.get_displayname(target)
                    content["avatar_url"] = await profile.get_avatar_url(target)

                if requester.is_guest:
                    content["kind"] = "guest"

                remote_join_response = await self._remote_join(
                    requester, remote_room_hosts, room_id, target, content
                )

                return remote_join_response

        elif effective_membership_state == Membership.LEAVE:
            if not is_host_in_room:
                # perhaps we've been invited
                invite = await self.store.get_invite_for_local_user_in_room(
                    user_id=target.to_string(), room_id=room_id
                )  # type: Optional[RoomsForUser]
                if not invite:
                    logger.info(
                        "%s sent a leave request to %s, but that is not an active room "
                        "on this server, and there is no pending invite",
                        target,
                        room_id,
                    )

                    raise SynapseError(404, "Not a known room")

                logger.info(
                    "%s rejects invite to %s from %s", target, room_id, invite.sender
                )

                if not self.hs.is_mine_id(invite.sender):
                    # send the rejection to the inviter's HS (with fallback to
                    # local event)
                    return await self.remote_reject_invite(
                        invite.event_id, txn_id, requester, content,
                    )

                # the inviter was on our server, but has now left. Carry on
                # with the normal rejection codepath, which will also send the
                # rejection out to any other servers we believe are still in the room.

                # thanks to overzealous cleaning up of event_forward_extremities in
                # `delete_old_current_state_events`, it's possible to end up with no
                # forward extremities here. If that happens, let's just hang the
                # rejection off the invite event.
                #
                # see: https://github.com/matrix-org/synapse/issues/7139
                if len(latest_event_ids) == 0:
                    latest_event_ids = [invite.event_id]

        return await self._local_membership_update(
            requester=requester,
            target=target,
            room_id=room_id,
            membership=effective_membership_state,
            txn_id=txn_id,
            ratelimit=ratelimit,
            prev_event_ids=latest_event_ids,
            content=content,
            require_consent=require_consent,
        )

    async def transfer_room_state_on_room_upgrade(
        self, old_room_id: str, room_id: str
    ) -> None:
        """Upon our server becoming aware of an upgraded room, either by upgrading a room
        ourselves or joining one, we can transfer over information from the previous room.

        Copies user state (tags/push rules) for every local user that was in the old room, as
        well as migrating the room directory state.

        Args:
            old_room_id: The ID of the old room
            room_id: The ID of the new room
        """
        logger.info("Transferring room state from %s to %s", old_room_id, room_id)

        # Find all local users that were in the old room and copy over each user's state
        users = await self.store.get_users_in_room(old_room_id)
        await self.copy_user_state_on_room_upgrade(old_room_id, room_id, users)

        # Add new room to the room directory if the old room was there
        # Remove old room from the room directory
        old_room = await self.store.get_room(old_room_id)
        if old_room and old_room["is_public"]:
            await self.store.set_room_is_public(old_room_id, False)
            await self.store.set_room_is_public(room_id, True)

        # Transfer alias mappings in the room directory
        await self.store.update_aliases_for_room(old_room_id, room_id)

        # Check if any groups we own contain the predecessor room
        local_group_ids = await self.store.get_local_groups_for_room(old_room_id)
        for group_id in local_group_ids:
            # Add new the new room to those groups
            await self.store.add_room_to_group(group_id, room_id, old_room["is_public"])

            # Remove the old room from those groups
            await self.store.remove_room_from_group(group_id, old_room_id)

    async def copy_user_state_on_room_upgrade(
        self, old_room_id: str, new_room_id: str, user_ids: Iterable[str]
    ) -> None:
        """Copy user-specific information when they join a new room when that new room is the
        result of a room upgrade

        Args:
            old_room_id: The ID of upgraded room
            new_room_id: The ID of the new room
            user_ids: User IDs to copy state for
        """

        logger.debug(
            "Copying over room tags and push rules from %s to %s for users %s",
            old_room_id,
            new_room_id,
            user_ids,
        )

        for user_id in user_ids:
            try:
                # It is an upgraded room. Copy over old tags
                await self.copy_room_tags_and_direct_to_room(
                    old_room_id, new_room_id, user_id
                )
                # Copy over push rules
                await self.store.copy_push_rules_from_room_to_room_for_user(
                    old_room_id, new_room_id, user_id
                )
            except Exception:
                logger.exception(
                    "Error copying tags and/or push rules from rooms %s to %s for user %s. "
                    "Skipping...",
                    old_room_id,
                    new_room_id,
                    user_id,
                )
                continue

    async def send_membership_event(
        self,
        requester: Optional[Requester],
        event: EventBase,
        context: EventContext,
        ratelimit: bool = True,
    ):
        """
        Change the membership status of a user in a room.

        Args:
            requester: The local user who requested the membership
                event. If None, certain checks, like whether this homeserver can
                act as the sender, will be skipped.
            event: The membership event.
            context: The context of the event.
            ratelimit: Whether to rate limit this request.
        Raises:
            SynapseError if there was a problem changing the membership.
        """
        target_user = UserID.from_string(event.state_key)
        room_id = event.room_id

        if requester is not None:
            sender = UserID.from_string(event.sender)
            assert (
                sender == requester.user
            ), "Sender (%s) must be same as requester (%s)" % (sender, requester.user)
            assert self.hs.is_mine(sender), "Sender must be our own: %s" % (sender,)
        else:
            requester = types.create_requester(target_user)

        prev_state_ids = await context.get_prev_state_ids()
        if event.membership == Membership.JOIN:
            if requester.is_guest:
                guest_can_join = await self._can_guest_join(prev_state_ids)
                if not guest_can_join:
                    # This should be an auth check, but guests are a local concept,
                    # so don't really fit into the general auth process.
                    raise AuthError(403, "Guest access not allowed")

        if event.membership not in (Membership.LEAVE, Membership.BAN):
            is_blocked = await self.store.is_room_blocked(room_id)
            if is_blocked:
                raise SynapseError(403, "This room has been blocked on this server")

        event = await self.event_creation_handler.handle_new_client_event(
            requester, event, context, extra_users=[target_user], ratelimit=ratelimit
        )

        prev_member_event_id = prev_state_ids.get(
            (EventTypes.Member, event.state_key), None
        )

        if event.membership == Membership.LEAVE:
            if prev_member_event_id:
                prev_member_event = await self.store.get_event(prev_member_event_id)
                if prev_member_event.membership == Membership.JOIN:
                    await self._user_left_room(target_user, room_id)

    async def _can_guest_join(self, current_state_ids: StateMap[str]) -> bool:
        """
        Returns whether a guest can join a room based on its current state.
        """
        guest_access_id = current_state_ids.get((EventTypes.GuestAccess, ""), None)
        if not guest_access_id:
            return False

        guest_access = await self.store.get_event(guest_access_id)

        return bool(
            guest_access
            and guest_access.content
            and "guest_access" in guest_access.content
            and guest_access.content["guest_access"] == "can_join"
        )

    async def lookup_room_alias(
        self, room_alias: RoomAlias
    ) -> Tuple[RoomID, List[str]]:
        """
        Get the room ID associated with a room alias.

        Args:
            room_alias: The alias to look up.
        Returns:
            A tuple of:
                The room ID as a RoomID object.
                Hosts likely to be participating in the room ([str]).
        Raises:
            SynapseError if room alias could not be found.
        """
        directory_handler = self.directory_handler
        mapping = await directory_handler.get_association(room_alias)

        if not mapping:
            raise SynapseError(404, "No such room alias")

        room_id = mapping["room_id"]
        servers = mapping["servers"]

        # put the server which owns the alias at the front of the server list.
        if room_alias.domain in servers:
            servers.remove(room_alias.domain)
        servers.insert(0, room_alias.domain)

        return RoomID.from_string(room_id), servers

    async def _get_inviter(self, user_id: str, room_id: str) -> Optional[UserID]:
        invite = await self.store.get_invite_for_local_user_in_room(
            user_id=user_id, room_id=room_id
        )
        if invite:
            return UserID.from_string(invite.sender)
        return None

    async def do_3pid_invite(
        self,
        room_id: str,
        inviter: UserID,
        medium: str,
        address: str,
        id_server: str,
        requester: Requester,
        txn_id: Optional[str],
        id_access_token: Optional[str] = None,
    ) -> int:
        """Invite a 3PID to a room.

        Args:
            room_id: The room to invite the 3PID to.
            inviter: The user sending the invite.
            medium: The 3PID's medium.
            address: The 3PID's address.
            id_server: The identity server to use.
            requester: The user making the request.
            txn_id: The transaction ID this is part of, or None if this is not
                part of a transaction.
            id_access_token: The optional identity server access token.

        Returns:
             The new stream ID.

        Raises:
            ShadowBanError if the requester has been shadow-banned.
        """
        if self.config.block_non_admin_invites:
            is_requester_admin = await self.auth.is_server_admin(requester.user)
            if not is_requester_admin:
                raise SynapseError(
                    403, "Invites have been disabled on this server", Codes.FORBIDDEN
                )

        if requester.shadow_banned:
            # We randomly sleep a bit just to annoy the requester.
            await self.clock.sleep(random.randint(1, 10))
            raise ShadowBanError()

        # We need to rate limit *before* we send out any 3PID invites, so we
        # can't just rely on the standard ratelimiting of events.
        await self.base_handler.ratelimit(requester)

        can_invite = await self.third_party_event_rules.check_threepid_can_be_invited(
            medium, address, room_id
        )
        if not can_invite:
            raise SynapseError(
                403,
                "This third-party identifier can not be invited in this room",
                Codes.FORBIDDEN,
            )

        if not self._enable_lookup:
            raise SynapseError(
                403, "Looking up third-party identifiers is denied from this server"
            )

        invitee = await self.identity_handler.lookup_3pid(
            id_server, medium, address, id_access_token
        )

        if invitee:
            # Note that update_membership with an action of "invite" can raise
            # a ShadowBanError, but this was done above already.
            _, stream_id = await self.update_membership(
                requester, UserID.from_string(invitee), room_id, "invite", txn_id=txn_id
            )
        else:
            stream_id = await self._make_and_store_3pid_invite(
                requester,
                id_server,
                medium,
                address,
                room_id,
                inviter,
                txn_id=txn_id,
                id_access_token=id_access_token,
            )

        return stream_id

    async def _make_and_store_3pid_invite(
        self,
        requester: Requester,
        id_server: str,
        medium: str,
        address: str,
        room_id: str,
        user: UserID,
        txn_id: Optional[str],
        id_access_token: Optional[str] = None,
    ) -> int:
        room_state = await self.state_handler.get_current_state(room_id)

        inviter_display_name = ""
        inviter_avatar_url = ""
        member_event = room_state.get((EventTypes.Member, user.to_string()))
        if member_event:
            inviter_display_name = member_event.content.get("displayname", "")
            inviter_avatar_url = member_event.content.get("avatar_url", "")

        # if user has no display name, default to their MXID
        if not inviter_display_name:
            inviter_display_name = user.to_string()

        canonical_room_alias = ""
        canonical_alias_event = room_state.get((EventTypes.CanonicalAlias, ""))
        if canonical_alias_event:
            canonical_room_alias = canonical_alias_event.content.get("alias", "")

        room_name = ""
        room_name_event = room_state.get((EventTypes.Name, ""))
        if room_name_event:
            room_name = room_name_event.content.get("name", "")

        room_join_rules = ""
        join_rules_event = room_state.get((EventTypes.JoinRules, ""))
        if join_rules_event:
            room_join_rules = join_rules_event.content.get("join_rule", "")

        room_avatar_url = ""
        room_avatar_event = room_state.get((EventTypes.RoomAvatar, ""))
        if room_avatar_event:
            room_avatar_url = room_avatar_event.content.get("url", "")

        (
            token,
            public_keys,
            fallback_public_key,
            display_name,
        ) = await self.identity_handler.ask_id_server_for_third_party_invite(
            requester=requester,
            id_server=id_server,
            medium=medium,
            address=address,
            room_id=room_id,
            inviter_user_id=user.to_string(),
            room_alias=canonical_room_alias,
            room_avatar_url=room_avatar_url,
            room_join_rules=room_join_rules,
            room_name=room_name,
            inviter_display_name=inviter_display_name,
            inviter_avatar_url=inviter_avatar_url,
            id_access_token=id_access_token,
        )

        (
            event,
            stream_id,
        ) = await self.event_creation_handler.create_and_send_nonmember_event(
            requester,
            {
                "type": EventTypes.ThirdPartyInvite,
                "content": {
                    "display_name": display_name,
                    "public_keys": public_keys,
                    # For backwards compatibility:
                    "key_validity_url": fallback_public_key["key_validity_url"],
                    "public_key": fallback_public_key["public_key"],
                },
                "room_id": room_id,
                "sender": user.to_string(),
                "state_key": token,
            },
            ratelimit=False,
            txn_id=txn_id,
        )
        return stream_id

    async def _is_host_in_room(self, current_state_ids: StateMap[str]) -> bool:
        # Have we just created the room, and is this about to be the very
        # first member event?
        create_event_id = current_state_ids.get(("m.room.create", ""))
        if len(current_state_ids) == 1 and create_event_id:
            # We can only get here if we're in the process of creating the room
            return True

        for etype, state_key in current_state_ids:
            if etype != EventTypes.Member or not self.hs.is_mine_id(state_key):
                continue

            event_id = current_state_ids[(etype, state_key)]
            event = await self.store.get_event(event_id, allow_none=True)
            if not event:
                continue

            if event.membership == Membership.JOIN:
                return True

        return False

    async def _is_server_notice_room(self, room_id: str) -> bool:
        if self._server_notices_mxid is None:
            return False
        user_ids = await self.store.get_users_in_room(room_id)
        return self._server_notices_mxid in user_ids


class RoomMemberMasterHandler(RoomMemberHandler):
    def __init__(self, hs):
        super().__init__(hs)

        self.distributor = hs.get_distributor()
        self.distributor.declare("user_left_room")

    async def _is_remote_room_too_complex(
        self, room_id: str, remote_room_hosts: List[str]
    ) -> Optional[bool]:
        """
        Check if complexity of a remote room is too great.

        Args:
            room_id
            remote_room_hosts

        Returns: bool of whether the complexity is too great, or None
            if unable to be fetched
        """
        max_complexity = self.hs.config.limit_remote_rooms.complexity
        complexity = await self.federation_handler.get_room_complexity(
            remote_room_hosts, room_id
        )

        if complexity:
            return complexity["v1"] > max_complexity
        return None

    async def _is_local_room_too_complex(self, room_id: str) -> bool:
        """
        Check if the complexity of a local room is too great.

        Args:
            room_id: The room ID to check for complexity.
        """
        max_complexity = self.hs.config.limit_remote_rooms.complexity
        complexity = await self.store.get_room_complexity(room_id)

        return complexity["v1"] > max_complexity

    async def _remote_join(
        self,
        requester: Requester,
        remote_room_hosts: List[str],
        room_id: str,
        user: UserID,
        content: dict,
    ) -> Tuple[str, int]:
        """Implements RoomMemberHandler._remote_join
        """
        # filter ourselves out of remote_room_hosts: do_invite_join ignores it
        # and if it is the only entry we'd like to return a 404 rather than a
        # 500.
        remote_room_hosts = [
            host for host in remote_room_hosts if host != self.hs.hostname
        ]

        if len(remote_room_hosts) == 0:
            raise SynapseError(404, "No known servers")

        check_complexity = self.hs.config.limit_remote_rooms.enabled
        if check_complexity and self.hs.config.limit_remote_rooms.admins_can_join:
            check_complexity = not await self.auth.is_server_admin(user)

        if check_complexity:
            # Fetch the room complexity
            too_complex = await self._is_remote_room_too_complex(
                room_id, remote_room_hosts
            )
            if too_complex is True:
                raise SynapseError(
                    code=400,
                    msg=self.hs.config.limit_remote_rooms.complexity_error,
                    errcode=Codes.RESOURCE_LIMIT_EXCEEDED,
                )

        # We don't do an auth check if we are doing an invite
        # join dance for now, since we're kinda implicitly checking
        # that we are allowed to join when we decide whether or not we
        # need to do the invite/join dance.
        event_id, stream_id = await self.federation_handler.do_invite_join(
            remote_room_hosts, room_id, user.to_string(), content
        )

        # Check the room we just joined wasn't too large, if we didn't fetch the
        # complexity of it before.
        if check_complexity:
            if too_complex is False:
                # We checked, and we're under the limit.
                return event_id, stream_id

            # Check again, but with the local state events
            too_complex = await self._is_local_room_too_complex(room_id)

            if too_complex is False:
                # We're under the limit.
                return event_id, stream_id

            # The room is too large. Leave.
            requester = types.create_requester(user, None, False, False, None)
            await self.update_membership(
                requester=requester, target=user, room_id=room_id, action="leave"
            )
            raise SynapseError(
                code=400,
                msg=self.hs.config.limit_remote_rooms.complexity_error,
                errcode=Codes.RESOURCE_LIMIT_EXCEEDED,
            )

        return event_id, stream_id

    async def remote_reject_invite(
        self,
        invite_event_id: str,
        txn_id: Optional[str],
        requester: Requester,
        content: JsonDict,
    ) -> Tuple[str, int]:
        """
        Rejects an out-of-band invite received from a remote user

        Implements RoomMemberHandler.remote_reject_invite
        """
        invite_event = await self.store.get_event(invite_event_id)
        room_id = invite_event.room_id
        target_user = invite_event.state_key

        # first of all, try doing a rejection via the inviting server
        fed_handler = self.federation_handler
        try:
            inviter_id = UserID.from_string(invite_event.sender)
            event, stream_id = await fed_handler.do_remotely_reject_invite(
                [inviter_id.domain], room_id, target_user, content=content
            )
            return event.event_id, stream_id
        except Exception as e:
            # if we were unable to reject the invite, we will generate our own
            # leave event.
            #
            # The 'except' clause is very broad, but we need to
            # capture everything from DNS failures upwards
            #
            logger.warning("Failed to reject invite: %s", e)

            return await self._locally_reject_invite(
                invite_event, txn_id, requester, content
            )

    async def _locally_reject_invite(
        self,
        invite_event: EventBase,
        txn_id: Optional[str],
        requester: Requester,
        content: JsonDict,
    ) -> Tuple[str, int]:
        """Generate a local invite rejection

        This is called after we fail to reject an invite via a remote server. It
        generates an out-of-band membership event locally.

        Args:
            invite_event: the invite to be rejected
            txn_id: optional transaction ID supplied by the client
            requester:  user making the rejection request, according to the access token
            content: additional content to include in the rejection event.
               Normally an empty dict.
        """

        room_id = invite_event.room_id
        target_user = invite_event.state_key

        content["membership"] = Membership.LEAVE

        event_dict = {
            "type": EventTypes.Member,
            "room_id": room_id,
            "sender": target_user,
            "content": content,
            "state_key": target_user,
        }

        # the auth events for the new event are the same as that of the invite, plus
        # the invite itself.
        #
        # the prev_events are just the invite.
        prev_event_ids = [invite_event.event_id]
        auth_event_ids = invite_event.auth_event_ids() + prev_event_ids

        event, context = await self.event_creation_handler.create_event(
            requester,
            event_dict,
            txn_id=txn_id,
            prev_event_ids=prev_event_ids,
            auth_event_ids=auth_event_ids,
        )
        event.internal_metadata.outlier = True
        event.internal_metadata.out_of_band_membership = True

        result_event = await self.event_creation_handler.handle_new_client_event(
            requester, event, context, extra_users=[UserID.from_string(target_user)],
        )
        # we know it was persisted, so must have a stream ordering
        assert result_event.internal_metadata.stream_ordering

        return result_event.event_id, result_event.internal_metadata.stream_ordering

    async def _user_left_room(self, target: UserID, room_id: str) -> None:
        """Implements RoomMemberHandler._user_left_room
        """
        user_left_room(self.distributor, target, room_id)

    async def forget(self, user: UserID, room_id: str) -> None:
        user_id = user.to_string()

        member = await self.state_handler.get_current_state(
            room_id=room_id, event_type=EventTypes.Member, state_key=user_id
        )
        membership = member.membership if member else None

        if membership is not None and membership not in [
            Membership.LEAVE,
            Membership.BAN,
        ]:
            raise SynapseError(400, "User %s in room %s" % (user_id, room_id))

        if membership:
            await self.store.forget(user_id, room_id)<|MERGE_RESOLUTION|>--- conflicted
+++ resolved
@@ -307,7 +307,6 @@
 
         key = (room_id,)
 
-<<<<<<< HEAD
         as_id = object()
         if requester.app_service:
             as_id = requester.app_service.id
@@ -328,7 +327,7 @@
                     # haproxy would have timed the request out anyway...
                     raise SynapseError(504, "took to long to process")
 
-                result = await self._update_membership(
+                result = await self.update_membership_locked(
                     requester,
                     target,
                     room_id,
@@ -340,21 +339,6 @@
                     content=content,
                     require_consent=require_consent,
                 )
-=======
-        with (await self.member_linearizer.queue(key)):
-            result = await self.update_membership_locked(
-                requester,
-                target,
-                room_id,
-                action,
-                txn_id=txn_id,
-                remote_room_hosts=remote_room_hosts,
-                third_party_signed=third_party_signed,
-                ratelimit=ratelimit,
-                content=content,
-                require_consent=require_consent,
-            )
->>>>>>> cbc82aa0
 
         return result
 
