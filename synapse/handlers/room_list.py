# -*- coding: utf-8 -*-
# Copyright 2014 - 2016 OpenMarket Ltd
#
# Licensed under the Apache License, Version 2.0 (the "License");
# you may not use this file except in compliance with the License.
# You may obtain a copy of the License at
#
#     http://www.apache.org/licenses/LICENSE-2.0
#
# Unless required by applicable law or agreed to in writing, software
# distributed under the License is distributed on an "AS IS" BASIS,
# WITHOUT WARRANTIES OR CONDITIONS OF ANY KIND, either express or implied.
# See the License for the specific language governing permissions and
# limitations under the License.

from twisted.internet import defer

from ._base import BaseHandler

from synapse.api.constants import (
    EventTypes, JoinRules,
)
from synapse.util.async import concurrently_execute
from synapse.util.caches.response_cache import ResponseCache
from synapse.types import ThirdPartyInstanceID

from collections import namedtuple
from unpaddedbase64 import encode_base64, decode_base64

import logging
import msgpack

logger = logging.getLogger(__name__)

REMOTE_ROOM_LIST_POLL_INTERVAL = 60 * 1000


# This is used to indicate we should only return rooms published to the main list.
EMTPY_THIRD_PARTY_ID = ThirdPartyInstanceID(None, None)


class RoomListHandler(BaseHandler):
    def __init__(self, hs):
        super(RoomListHandler, self).__init__(hs)
        self.response_cache = ResponseCache(hs, timeout_ms=10 * 60 * 1000)
        self.remote_response_cache = ResponseCache(hs, timeout_ms=30 * 1000)

    def get_local_public_room_list(self, limit=None, since_token=None,
                                   search_filter=None,
                                   network_tuple=EMTPY_THIRD_PARTY_ID,):
        """Generate a local public room list.

        There are multiple different lists: the main one plus one per third
        party network. A client can ask for a specific list or to return all.

        Args:
            limit (int)
            since_token (str)
            search_filter (dict)
            network_tuple (ThirdPartyInstanceID): Which public list to use.
                This can be (None, None) to indicate the main list, or a particular
                appservice and network id to use an appservice specific one.
                Setting to None returns all public rooms across all lists.
        """
<<<<<<< HEAD
        if search_filter or (network_tuple and network_tuple.appservice_id is not None):
=======
        if search_filter:
>>>>>>> f5abaafa
            # We explicitly don't bother caching searches or requests for
            # appservice specific lists.
            return self._get_public_room_list(
                limit, since_token, search_filter, network_tuple=network_tuple,
            )

        result = self.response_cache.get((limit, since_token, network_tuple))
        if not result:
            result = self.response_cache.set(
<<<<<<< HEAD
                (limit, since_token),
                self._get_public_room_list(
                    limit, since_token, network_tuple=network_tuple
                )
=======
                (limit, since_token, network_tuple),
                self._get_public_room_list(limit, since_token, network_tuple=network_tuple)
>>>>>>> f5abaafa
            )
        return result

    @defer.inlineCallbacks
    def _get_public_room_list(self, limit=None, since_token=None,
                              search_filter=None,
                              network_tuple=EMTPY_THIRD_PARTY_ID,):
        if since_token and since_token != "END":
            since_token = RoomListNextBatch.from_token(since_token)
        else:
            since_token = None

        rooms_to_order_value = {}
        rooms_to_num_joined = {}
        rooms_to_latest_event_ids = {}

        newly_visible = []
        newly_unpublished = []
        if since_token:
            stream_token = since_token.stream_ordering
            current_public_id = yield self.store.get_current_public_room_stream_id()
            public_room_stream_id = since_token.public_room_stream_id
            newly_visible, newly_unpublished = yield self.store.get_public_room_changes(
                public_room_stream_id, current_public_id,
                network_tuple=network_tuple,
            )
        else:
            stream_token = yield self.store.get_room_max_stream_ordering()
            public_room_stream_id = yield self.store.get_current_public_room_stream_id()

        room_ids = yield self.store.get_public_room_ids_at_stream_id(
            public_room_stream_id, network_tuple=network_tuple,
        )

        # We want to return rooms in a particular order: the number of joined
        # users. We then arbitrarily use the room_id as a tie breaker.

        @defer.inlineCallbacks
        def get_order_for_room(room_id):
            latest_event_ids = rooms_to_latest_event_ids.get(room_id, None)
            if not latest_event_ids:
                latest_event_ids = yield self.store.get_forward_extremeties_for_room(
                    room_id, stream_token
                )
                rooms_to_latest_event_ids[room_id] = latest_event_ids

            if not latest_event_ids:
                return

            joined_users = yield self.state_handler.get_current_user_in_room(
                room_id, latest_event_ids,
            )
            num_joined_users = len(joined_users)
            rooms_to_num_joined[room_id] = num_joined_users

            if num_joined_users == 0:
                return

            # We want larger rooms to be first, hence negating num_joined_users
            rooms_to_order_value[room_id] = (-num_joined_users, room_id)

        yield concurrently_execute(get_order_for_room, room_ids, 10)

        sorted_entries = sorted(rooms_to_order_value.items(), key=lambda e: e[1])
        sorted_rooms = [room_id for room_id, _ in sorted_entries]

        # `sorted_rooms` should now be a list of all public room ids that is
        # stable across pagination. Therefore, we can use indices into this
        # list as our pagination tokens.

        # Filter out rooms that we don't want to return
        rooms_to_scan = [
            r for r in sorted_rooms
            if r not in newly_unpublished and rooms_to_num_joined[room_id] > 0
        ]

        total_room_count = len(rooms_to_scan)

        if since_token:
            # Filter out rooms we've already returned previously
            # `since_token.current_limit` is the index of the last room we
            # sent down, so we exclude it and everything before/after it.
            if since_token.direction_is_forward:
                rooms_to_scan = rooms_to_scan[since_token.current_limit + 1:]
            else:
                rooms_to_scan = rooms_to_scan[:since_token.current_limit]
                rooms_to_scan.reverse()

        # Actually generate the entries. _generate_room_entry will append to
        # chunk but will stop if len(chunk) > limit
        chunk = []
        if limit and not search_filter:
            step = limit + 1
            for i in xrange(0, len(rooms_to_scan), step):
                # We iterate here because the vast majority of cases we'll stop
                # at first iteration, but occaisonally _generate_room_entry
                # won't append to the chunk and so we need to loop again.
                # We don't want to scan over the entire range either as that
                # would potentially waste a lot of work.
                yield concurrently_execute(
                    lambda r: self._generate_room_entry(
                        r, rooms_to_num_joined[r],
                        chunk, limit, search_filter
                    ),
                    rooms_to_scan[i:i + step], 10
                )
                if len(chunk) >= limit + 1:
                    break
        else:
            yield concurrently_execute(
                lambda r: self._generate_room_entry(
                    r, rooms_to_num_joined[r],
                    chunk, limit, search_filter
                ),
                rooms_to_scan, 5
            )

        chunk.sort(key=lambda e: (-e["num_joined_members"], e["room_id"]))

        # Work out the new limit of the batch for pagination, or None if we
        # know there are no more results that would be returned.
        # i.e., [since_token.current_limit..new_limit] is the batch of rooms
        # we've returned (or the reverse if we paginated backwards)
        # We tried to pull out limit + 1 rooms above, so if we have <= limit
        # then we know there are no more results to return
        new_limit = None
        if chunk and (not limit or len(chunk) > limit):

            if not since_token or since_token.direction_is_forward:
                if limit:
                    chunk = chunk[:limit]
                last_room_id = chunk[-1]["room_id"]
            else:
                if limit:
                    chunk = chunk[-limit:]
                last_room_id = chunk[0]["room_id"]

            new_limit = sorted_rooms.index(last_room_id)

        results = {
            "chunk": chunk,
            "total_room_count_estimate": total_room_count,
        }

        if since_token:
            results["new_rooms"] = bool(newly_visible)

        if not since_token or since_token.direction_is_forward:
            if new_limit is not None:
                results["next_batch"] = RoomListNextBatch(
                    stream_ordering=stream_token,
                    public_room_stream_id=public_room_stream_id,
                    current_limit=new_limit,
                    direction_is_forward=True,
                ).to_token()

            if since_token:
                results["prev_batch"] = since_token.copy_and_replace(
                    direction_is_forward=False,
                    current_limit=since_token.current_limit + 1,
                ).to_token()
        else:
            if new_limit is not None:
                results["prev_batch"] = RoomListNextBatch(
                    stream_ordering=stream_token,
                    public_room_stream_id=public_room_stream_id,
                    current_limit=new_limit,
                    direction_is_forward=False,
                ).to_token()

            if since_token:
                results["next_batch"] = since_token.copy_and_replace(
                    direction_is_forward=True,
                    current_limit=since_token.current_limit - 1,
                ).to_token()

        defer.returnValue(results)

    @defer.inlineCallbacks
    def _generate_room_entry(self, room_id, num_joined_users, chunk, limit,
                             search_filter):
        if limit and len(chunk) > limit + 1:
            # We've already got enough, so lets just drop it.
            return

        result = {
            "room_id": room_id,
            "num_joined_members": num_joined_users,
        }

        current_state_ids = yield self.state_handler.get_current_state_ids(room_id)

        event_map = yield self.store.get_events([
            event_id for key, event_id in current_state_ids.items()
            if key[0] in (
                EventTypes.JoinRules,
                EventTypes.Name,
                EventTypes.Topic,
                EventTypes.CanonicalAlias,
                EventTypes.RoomHistoryVisibility,
                EventTypes.GuestAccess,
                "m.room.avatar",
            )
        ])

        current_state = {
            (ev.type, ev.state_key): ev
            for ev in event_map.values()
        }

        # Double check that this is actually a public room.
        join_rules_event = current_state.get((EventTypes.JoinRules, ""))
        if join_rules_event:
            join_rule = join_rules_event.content.get("join_rule", None)
            if join_rule and join_rule != JoinRules.PUBLIC:
                defer.returnValue(None)

        aliases = yield self.store.get_aliases_for_room(room_id)
        if aliases:
            result["aliases"] = aliases

        name_event = yield current_state.get((EventTypes.Name, ""))
        if name_event:
            name = name_event.content.get("name", None)
            if name:
                result["name"] = name

        topic_event = current_state.get((EventTypes.Topic, ""))
        if topic_event:
            topic = topic_event.content.get("topic", None)
            if topic:
                result["topic"] = topic

        canonical_event = current_state.get((EventTypes.CanonicalAlias, ""))
        if canonical_event:
            canonical_alias = canonical_event.content.get("alias", None)
            if canonical_alias:
                result["canonical_alias"] = canonical_alias

        visibility_event = current_state.get((EventTypes.RoomHistoryVisibility, ""))
        visibility = None
        if visibility_event:
            visibility = visibility_event.content.get("history_visibility", None)
        result["world_readable"] = visibility == "world_readable"

        guest_event = current_state.get((EventTypes.GuestAccess, ""))
        guest = None
        if guest_event:
            guest = guest_event.content.get("guest_access", None)
        result["guest_can_join"] = guest == "can_join"

        avatar_event = current_state.get(("m.room.avatar", ""))
        if avatar_event:
            avatar_url = avatar_event.content.get("url", None)
            if avatar_url:
                result["avatar_url"] = avatar_url

        if _matches_room_entry(result, search_filter):
            chunk.append(result)

    @defer.inlineCallbacks
    def get_remote_public_room_list(self, server_name, limit=None, since_token=None,
                                    search_filter=None, include_all_networks=False,
                                    third_party_instance_id=None,):
        if search_filter:
            # We currently don't support searching across federation, so we have
            # to do it manually without pagination
            limit = None
            since_token = None

        res = yield self._get_remote_list_cached(
            server_name, limit=limit, since_token=since_token,
            include_all_networks=include_all_networks,
            third_party_instance_id=third_party_instance_id,
        )

        if search_filter:
            res = {"chunk": [
                entry
                for entry in list(res.get("chunk", []))
                if _matches_room_entry(entry, search_filter)
            ]}

        defer.returnValue(res)

    def _get_remote_list_cached(self, server_name, limit=None, since_token=None,
                                search_filter=None, include_all_networks=False,
                                third_party_instance_id=None,):
        repl_layer = self.hs.get_replication_layer()
        if search_filter:
            # We can't cache when asking for search
            return repl_layer.get_public_rooms(
                server_name, limit=limit, since_token=since_token,
                search_filter=search_filter, include_all_networks=include_all_networks,
                third_party_instance_id=third_party_instance_id,
            )

        key = (
            server_name, limit, since_token, include_all_networks,
            third_party_instance_id,
        )
        result = self.remote_response_cache.get(key)
        if not result:
            result = self.remote_response_cache.set(
                key,
                repl_layer.get_public_rooms(
                    server_name, limit=limit, since_token=since_token,
                    search_filter=search_filter,
                    include_all_networks=include_all_networks,
                    third_party_instance_id=third_party_instance_id,
                )
            )
        return result


class RoomListNextBatch(namedtuple("RoomListNextBatch", (
    "stream_ordering",  # stream_ordering of the first public room list
    "public_room_stream_id",  # public room stream id for first public room list
    "current_limit",  # The number of previous rooms returned
    "direction_is_forward",  # Bool if this is a next_batch, false if prev_batch
))):

    KEY_DICT = {
        "stream_ordering": "s",
        "public_room_stream_id": "p",
        "current_limit": "n",
        "direction_is_forward": "d",
    }

    REVERSE_KEY_DICT = {v: k for k, v in KEY_DICT.items()}

    @classmethod
    def from_token(cls, token):
        return RoomListNextBatch(**{
            cls.REVERSE_KEY_DICT[key]: val
            for key, val in msgpack.loads(decode_base64(token)).items()
        })

    def to_token(self):
        return encode_base64(msgpack.dumps({
            self.KEY_DICT[key]: val
            for key, val in self._asdict().items()
        }))

    def copy_and_replace(self, **kwds):
        return self._replace(
            **kwds
        )


def _matches_room_entry(room_entry, search_filter):
    if search_filter and search_filter.get("generic_search_term", None):
        generic_search_term = search_filter["generic_search_term"].upper()
        if generic_search_term in room_entry.get("name", "").upper():
            return True
        elif generic_search_term in room_entry.get("topic", "").upper():
            return True
        elif generic_search_term in room_entry.get("canonical_alias", "").upper():
            return True
    else:
        return True

    return False<|MERGE_RESOLUTION|>--- conflicted
+++ resolved
@@ -62,11 +62,7 @@
                 appservice and network id to use an appservice specific one.
                 Setting to None returns all public rooms across all lists.
         """
-<<<<<<< HEAD
-        if search_filter or (network_tuple and network_tuple.appservice_id is not None):
-=======
         if search_filter:
->>>>>>> f5abaafa
             # We explicitly don't bother caching searches or requests for
             # appservice specific lists.
             return self._get_public_room_list(
@@ -76,15 +72,8 @@
         result = self.response_cache.get((limit, since_token, network_tuple))
         if not result:
             result = self.response_cache.set(
-<<<<<<< HEAD
-                (limit, since_token),
-                self._get_public_room_list(
-                    limit, since_token, network_tuple=network_tuple
-                )
-=======
                 (limit, since_token, network_tuple),
                 self._get_public_room_list(limit, since_token, network_tuple=network_tuple)
->>>>>>> f5abaafa
             )
         return result
 
