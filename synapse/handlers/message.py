--- conflicted
+++ resolved
@@ -1462,23 +1462,10 @@
             a room that has been un-partial stated.
         """
 
-<<<<<<< HEAD
-        for event, context in events_and_context:
-            # Skip push notification actions for historical messages
-            # because we don't want to notify people about old history back in time.
-            # The historical messages also do not have the proper `context.current_state_ids`
-            # and `state_groups` because they have `prev_events` that aren't persisted yet
-            # (historical messages persisted in reverse-chronological order).
-            if not event.internal_metadata.is_historical():
-                with tracing.start_active_span("calculate_push_actions"):
-                    await self._bulk_push_rule_evaluator.action_for_event_by_user(
-                        event, context
-                    )
-=======
-        await self._bulk_push_rule_evaluator.action_for_events_by_user(
-            events_and_context
-        )
->>>>>>> e1b15f25
+        with tracing.start_active_span("calculate_push_actions"):
+            await self._bulk_push_rule_evaluator.action_for_events_by_user(
+                events_and_context
+            )
 
         try:
             # If we're a worker we need to hit out to the master.
