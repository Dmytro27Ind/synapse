--- conflicted
+++ resolved
@@ -70,10 +70,7 @@
         self.auth = hs.get_auth()
         self.store = hs.get_datastore()
         self.storage = hs.get_storage()
-<<<<<<< HEAD
-=======
         self.state_store = self.storage.state
->>>>>>> dfe0cd71
         self.clock = hs.get_clock()
         self._server_name = hs.hostname
 
