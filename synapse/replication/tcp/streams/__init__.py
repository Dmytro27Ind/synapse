--- conflicted
+++ resolved
@@ -24,13 +24,9 @@
     current_token:      The function that returns the current token for the stream
     update_function:    The function that returns a list of updates between two tokens
 """
-<<<<<<< HEAD
 
 from typing import Dict, Type
 
-from synapse.replication.tcp.streams import _base, events, federation
-from synapse.replication.tcp.streams._base import Stream
-=======
 from synapse.replication.tcp.streams._base import (
     AccountDataStream,
     BackfillStream,
@@ -42,6 +38,7 @@
     PushersStream,
     PushRulesStream,
     ReceiptsStream,
+    Stream,
     TagAccountDataStream,
     ToDeviceStream,
     TypingStream,
@@ -49,7 +46,6 @@
 )
 from synapse.replication.tcp.streams.events import EventsStream
 from synapse.replication.tcp.streams.federation import FederationStream
->>>>>>> a564b92d
 
 STREAMS_MAP = {
     stream.NAME: stream
@@ -71,16 +67,12 @@
         GroupServerStream,
         UserSignatureStream,
     )
-<<<<<<< HEAD
-}  # type: Dict[str, Type[_base.Stream]]
+}  # type: Dict[str, Type[Stream]]
 
-
-__all__ = ["Stream", "STREAMS_MAP"]
-=======
-}
 
 __all__ = [
     "STREAMS_MAP",
+    "Stream",
     "BackfillStream",
     "PresenceStream",
     "TypingStream",
@@ -95,5 +87,4 @@
     "AccountDataStream",
     "GroupServerStream",
     "UserSignatureStream",
-]
->>>>>>> a564b92d
+]