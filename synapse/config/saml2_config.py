--- conflicted
+++ resolved
@@ -13,7 +13,7 @@
 # WITHOUT WARRANTIES OR CONDITIONS OF ANY KIND, either express or implied.
 # See the License for the specific language governing permissions and
 # limitations under the License.
-<<<<<<< HEAD
+
 import re
 
 from synapse.python_dependencies import DependencyException, check_requirements
@@ -21,11 +21,7 @@
     map_username_to_mxid_localpart,
     mxid_localpart_allowed_characters,
 )
-=======
-
-from synapse.python_dependencies import DependencyException, check_requirements
 from synapse.util.module_loader import load_python_module
->>>>>>> 566ac409
 
 from ._base import Config, ConfigError
 
@@ -77,7 +73,6 @@
 
         self.saml2_enabled = True
 
-<<<<<<< HEAD
         self.saml2_mxid_source_attribute = saml2_config.get(
             "mxid_source_attribute", "uid"
         )
@@ -86,17 +81,10 @@
             "grandfathered_mxid_source_attribute", "uid"
         )
 
-        import saml2.config
-
-        self.saml2_sp_config = saml2.config.SPConfig()
-        self.saml2_sp_config.load(self._default_saml_config_dict())
-        self.saml2_sp_config.load(saml2_config.get("sp_config", {}))
-=======
         saml2_config_dict = self._default_saml_config_dict()
         _dict_merge(
             merge_dict=saml2_config.get("sp_config", {}), into_dict=saml2_config_dict
         )
->>>>>>> 566ac409
 
         config_path = saml2_config.get("config_path", None)
         if config_path is not None:
