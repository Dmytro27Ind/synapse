--- conflicted
+++ resolved
@@ -154,9 +154,9 @@
                 raise ConfigError("Invalid auto_join_rooms entry %s" % (room_alias,))
         self.autocreate_auto_join_rooms = config.get("autocreate_auto_join_rooms", True)
 
-<<<<<<< HEAD
-        self.disable_set_displayname = config.get("disable_set_displayname", False)
-        self.disable_set_avatar_url = config.get("disable_set_avatar_url", False)
+        self.enable_set_displayname = config.get("enable_set_displayname", True)
+        self.enable_set_avatar_url = config.get("enable_set_avatar_url", True)
+        self.enable_3pid_changes = config.get("enable_3pid_changes", True)
 
         self.replicate_user_profiles_to = config.get("replicate_user_profiles_to", [])
         if not isinstance(self.replicate_user_profiles_to, list):
@@ -166,11 +166,6 @@
         self.rewrite_identity_server_urls = (
             config.get("rewrite_identity_server_urls") or {}
         )
-=======
-        self.enable_set_displayname = config.get("enable_set_displayname", True)
-        self.enable_set_avatar_url = config.get("enable_set_avatar_url", True)
-        self.enable_3pid_changes = config.get("enable_3pid_changes", True)
->>>>>>> 45c8b1c6
 
         self.disable_msisdn_registration = config.get(
             "disable_msisdn_registration", False
