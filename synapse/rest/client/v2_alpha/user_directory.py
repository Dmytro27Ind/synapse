--- conflicted
+++ resolved
@@ -15,13 +15,10 @@
 
 import logging
 
-<<<<<<< HEAD
 from signedjson.sign import sign_json
 
 from twisted.internet import defer
 
-=======
->>>>>>> d085a8a0
 from synapse.api.errors import SynapseError
 from synapse.http.servlet import RestServlet, parse_json_object_from_request
 from synapse.types import UserID
@@ -77,7 +74,7 @@
             url = "%s/_matrix/identity/api/v1/user_directory/search" % (
                 self.hs.config.user_directory_defer_to_id_server,
             )
-            resp = yield self.http_client.post_json_get_json(url, signed_body)
+            resp = await self.http_client.post_json_get_json(url, signed_body)
             defer.returnValue((200, resp))
 
         limit = body.get("limit", 10)
