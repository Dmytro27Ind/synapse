# -*- coding: utf-8 -*-
# Copyright 2015, 2016 OpenMarket Ltd
# Copyright 2017 Vector Creations Ltd
# Copyright 2018 New Vector Ltd
#
# Licensed under the Apache License, Version 2.0 (the "License");
# you may not use this file except in compliance with the License.
# You may obtain a copy of the License at
#
#     http://www.apache.org/licenses/LICENSE-2.0
#
# Unless required by applicable law or agreed to in writing, software
# distributed under the License is distributed on an "AS IS" BASIS,
# WITHOUT WARRANTIES OR CONDITIONS OF ANY KIND, either express or implied.
# See the License for the specific language governing permissions and
# limitations under the License.
import logging

from six.moves import http_client

from twisted.internet import defer

from synapse.api.constants import LoginType
from synapse.api.errors import Codes, SynapseError
from synapse.http.servlet import (
    RestServlet,
    assert_params_in_dict,
    parse_json_object_from_request,
)
from synapse.push.mailer import Mailer, load_jinja2_templates
from synapse.util.msisdn import phone_number_to_msisdn
from synapse.util.stringutils import random_string
from synapse.util.threepids import check_3pid_allowed

from ._base import client_patterns, interactive_auth_handler

logger = logging.getLogger(__name__)


class EmailPasswordRequestTokenRestServlet(RestServlet):
    PATTERNS = client_patterns("/account/password/email/requestToken$")

    def __init__(self, hs):
        super(EmailPasswordRequestTokenRestServlet, self).__init__()
        self.hs = hs
        self.datastore = hs.get_datastore()
        self.config = hs.config
        self.identity_handler = hs.get_handlers().identity_handler

<<<<<<< HEAD
        if not hs.config.email_enable_password_reset_from_is:
=======
        if (
            hs.config.enable_password_resets
            and not hs.config.email_enable_password_reset_from_is
        ):
            from synapse.push.mailer import Mailer, load_jinja2_templates
>>>>>>> 6efb301e
            templates = load_jinja2_templates(
                config=hs.config,
                template_html_name=hs.config.email_password_reset_template_html,
                template_text_name=hs.config.email_password_reset_template_text,
            )
            self.mailer = Mailer(
                hs=self.hs,
                app_name=self.config.email_app_name,
                template_html=templates[0],
                template_text=templates[1],
            )

        # Create a background job for culling expired 3PID validity tokens
        # every minute
        hs.get_clock().looping_call(
            self.datastore.cull_expired_threepid_validation_tokens, 60 * 1000,
        )

    @defer.inlineCallbacks
    def on_POST(self, request):
        if not self.config.enable_password_resets:
            raise SynapseError(400, "Password resets have been disabled on this server")

        body = parse_json_object_from_request(request)

        assert_params_in_dict(body, [
            'client_secret', 'email', 'send_attempt'
        ])

        if not check_3pid_allowed(self.hs, "email", body['email']):
            raise SynapseError(
                403,
                "Your email domain is not authorized on this server",
                Codes.THREEPID_DENIED,
            )

        existingUid = yield self.hs.get_datastore().get_user_id_by_threepid(
            'email', body['email']
        )

        if existingUid is None:
            raise SynapseError(400, "Email not found", Codes.THREEPID_NOT_FOUND)

        if self.config.email_enable_password_reset_from_is:
            if 'id_server' not in body:
                raise SynapseError(400, "Missing 'id_server' param in body")

            # Have the identity server handle the password reset flow
            ret = yield self.identity_handler.requestEmailToken(**body)
        else:
            # Send password reset emails from Synapse
            sid = yield self.send_password_reset(**body)

            # Wrap the session id in a JSON object
            ret = {"sid": sid}

        defer.returnValue((200, ret))

    @defer.inlineCallbacks
    def send_password_reset(self, email, client_secret, send_attempt, **kwargs):
        """Send a password reset email

        Args:
            email (str): The user's email address
            client_secret (str): The provided client secret
            send_attempt (int): Which send attempt this is

        Returns:
            The new session_id upon success

        Raises:
            SynapseError is an error occurred when sending the email
        """
        # Check that this email/client_secret/send_attempt combo is new or
        # greater than what we've seen previously
        ret = yield self.datastore.get_threepid_validation_session(
            "email", client_secret, address=email, validated=False,
        )

        logger.info("Ret is %s", ret)

        # Check to see if a session already exists and that it is not yet
        # marked as validated
        if ret and ret.get("validated_at") is None:
            session_id = ret['session_id']
            last_send_attempt = ret['last_send_attempt']

            # Check that the send_attempt is higher than previous attempts
            if send_attempt <= last_send_attempt:
                # If not, just return a success without sending an email
                defer.returnValue(session_id)
        else:
            # An non-validated session does not exist yet.
            # Generate a session id
            session_id = random_string(16)

        # Generate a new validation token
        token = random_string(32)

        # Send the mail with the link containing the token, client_secret
        # and session_id
        try:
            yield self.mailer.send_password_reset_mail(
                email, token, client_secret, session_id,
            )
        except Exception:
            logger.exception(
                "Error sending a password reset email to %s", email,
            )
            raise SynapseError(
                500, "An error was encountered when sending the password reset email"
            )

        token_expires = (self.hs.clock.time_msec() +
<<<<<<< HEAD
                         self.config.validation_token_lifetime * 1000)
=======
                         self.config.email_validation_token_lifetime * 1000)
>>>>>>> 6efb301e

        yield self.datastore.insert_threepid_validation_token(
            session_id, token, kwargs.get("next_link"), token_expires,
        )

        # Save the session_id and send_attempt to the database
        yield self.datastore.upsert_threepid_validation_session(
            "email", email, client_secret, send_attempt, session_id,
        )

        defer.returnValue(session_id)


class MsisdnPasswordRequestTokenRestServlet(RestServlet):
    PATTERNS = client_patterns("/account/password/msisdn/requestToken$")

    def __init__(self, hs):
        super(MsisdnPasswordRequestTokenRestServlet, self).__init__()
        self.hs = hs
        self.datastore = self.hs.get_datastore()
        self.identity_handler = hs.get_handlers().identity_handler

    @defer.inlineCallbacks
    def on_POST(self, request):
        if not self.config.enable_password_resets:
            raise SynapseError(400, "Password resets have been disabled on this server")

        body = parse_json_object_from_request(request)

        assert_params_in_dict(body, [
            'id_server', 'client_secret',
            'country', 'phone_number', 'send_attempt',
        ])

        msisdn = phone_number_to_msisdn(body['country'], body['phone_number'])

        if not check_3pid_allowed(self.hs, "msisdn", msisdn):
            raise SynapseError(
                403,
                "Account phone numbers are not authorized on this server",
                Codes.THREEPID_DENIED,
            )

        existingUid = yield self.datastore.get_user_id_by_threepid(
            'msisdn', msisdn
        )

        if existingUid is None:
            raise SynapseError(400, "MSISDN not found", Codes.THREEPID_NOT_FOUND)

        ret = yield self.identity_handler.requestMsisdnToken(**body)
        defer.returnValue((200, ret))


class PasswordRestServlet(RestServlet):
    PATTERNS = client_patterns("/account/password$")

    def __init__(self, hs):
        super(PasswordRestServlet, self).__init__()
        self.hs = hs
        self.auth = hs.get_auth()
        self.auth_handler = hs.get_auth_handler()
        self.datastore = self.hs.get_datastore()
        self._set_password_handler = hs.get_set_password_handler()

    @interactive_auth_handler
    @defer.inlineCallbacks
    def on_POST(self, request):
        body = parse_json_object_from_request(request)

        # there are two possibilities here. Either the user does not have an
        # access token, and needs to do a password reset; or they have one and
        # need to validate their identity.
        #
        # In the first case, we offer a couple of means of identifying
        # themselves (email and msisdn, though it's unclear if msisdn actually
        # works).
        #
        # In the second case, we require a password to confirm their identity.

        if self.auth.has_access_token(request):
            requester = yield self.auth.get_user_by_req(request)
            params = yield self.auth_handler.validate_user_via_ui_auth(
                requester, body, self.hs.get_ip_from_request(request),
            )
            user_id = requester.user.to_string()
        else:
            requester = None
            result, params, _ = yield self.auth_handler.check_auth(
                [[LoginType.EMAIL_IDENTITY], [LoginType.MSISDN]],
                body, self.hs.get_ip_from_request(request),
                password_servlet=True,
            )

            if LoginType.EMAIL_IDENTITY in result:
                threepid = result[LoginType.EMAIL_IDENTITY]
                if 'medium' not in threepid or 'address' not in threepid:
                    raise SynapseError(500, "Malformed threepid")
                if threepid['medium'] == 'email':
                    # For emails, transform the address to lowercase.
                    # We store all email addreses as lowercase in the DB.
                    # (See add_threepid in synapse/handlers/auth.py)
                    threepid['address'] = threepid['address'].lower()
                # if using email, we must know about the email they're authing with!
                threepid_user_id = yield self.datastore.get_user_id_by_threepid(
                    threepid['medium'], threepid['address']
                )
                if not threepid_user_id:
                    raise SynapseError(404, "Email address not found", Codes.NOT_FOUND)
                user_id = threepid_user_id
            else:
                logger.error("Auth succeeded but no known type! %r", result.keys())
                raise SynapseError(500, "", Codes.UNKNOWN)

        assert_params_in_dict(params, ["new_password"])
        new_password = params['new_password']

        yield self._set_password_handler.set_password(
            user_id, new_password, requester
        )

        defer.returnValue((200, {}))

    def on_OPTIONS(self, _):
        return 200, {}


class DeactivateAccountRestServlet(RestServlet):
    PATTERNS = client_patterns("/account/deactivate$")

    def __init__(self, hs):
        super(DeactivateAccountRestServlet, self).__init__()
        self.hs = hs
        self.auth = hs.get_auth()
        self.auth_handler = hs.get_auth_handler()
        self._deactivate_account_handler = hs.get_deactivate_account_handler()

    @interactive_auth_handler
    @defer.inlineCallbacks
    def on_POST(self, request):
        body = parse_json_object_from_request(request)
        erase = body.get("erase", False)
        if not isinstance(erase, bool):
            raise SynapseError(
                http_client.BAD_REQUEST,
                "Param 'erase' must be a boolean, if given",
                Codes.BAD_JSON,
            )

        requester = yield self.auth.get_user_by_req(request)

        # allow ASes to dectivate their own users
        if requester.app_service:
            yield self._deactivate_account_handler.deactivate_account(
                requester.user.to_string(), erase,
            )
            defer.returnValue((200, {}))

        yield self.auth_handler.validate_user_via_ui_auth(
            requester, body, self.hs.get_ip_from_request(request),
        )
        result = yield self._deactivate_account_handler.deactivate_account(
            requester.user.to_string(), erase,
            id_server=body.get("id_server"),
        )
        if result:
            id_server_unbind_result = "success"
        else:
            id_server_unbind_result = "no-support"

        defer.returnValue((200, {
            "id_server_unbind_result": id_server_unbind_result,
        }))


class EmailThreepidRequestTokenRestServlet(RestServlet):
    PATTERNS = client_patterns("/account/3pid/email/requestToken$")

    def __init__(self, hs):
        self.hs = hs
        super(EmailThreepidRequestTokenRestServlet, self).__init__()
        self.identity_handler = hs.get_handlers().identity_handler
        self.datastore = self.hs.get_datastore()

    @defer.inlineCallbacks
    def on_POST(self, request):
        body = parse_json_object_from_request(request)
        assert_params_in_dict(
            body,
            ['id_server', 'client_secret', 'email', 'send_attempt'],
        )

        if not check_3pid_allowed(self.hs, "email", body['email']):
            raise SynapseError(
                403,
                "Your email domain is not authorized on this server",
                Codes.THREEPID_DENIED,
            )

        existingUid = yield self.datastore.get_user_id_by_threepid(
            'email', body['email']
        )

        if existingUid is not None:
            raise SynapseError(400, "Email is already in use", Codes.THREEPID_IN_USE)

        ret = yield self.identity_handler.requestEmailToken(**body)
        defer.returnValue((200, ret))


class MsisdnThreepidRequestTokenRestServlet(RestServlet):
    PATTERNS = client_patterns("/account/3pid/msisdn/requestToken$")

    def __init__(self, hs):
        self.hs = hs
        super(MsisdnThreepidRequestTokenRestServlet, self).__init__()
        self.identity_handler = hs.get_handlers().identity_handler
        self.datastore = self.hs.get_datastore()

    @defer.inlineCallbacks
    def on_POST(self, request):
        body = parse_json_object_from_request(request)
        assert_params_in_dict(body, [
            'id_server', 'client_secret',
            'country', 'phone_number', 'send_attempt',
        ])

        msisdn = phone_number_to_msisdn(body['country'], body['phone_number'])

        if not check_3pid_allowed(self.hs, "msisdn", msisdn):
            raise SynapseError(
                403,
                "Account phone numbers are not authorized on this server",
                Codes.THREEPID_DENIED,
            )

        existingUid = yield self.datastore.get_user_id_by_threepid(
            'msisdn', msisdn
        )

        if existingUid is not None:
            raise SynapseError(400, "MSISDN is already in use", Codes.THREEPID_IN_USE)

        ret = yield self.identity_handler.requestMsisdnToken(**body)
        defer.returnValue((200, ret))


class ThreepidRestServlet(RestServlet):
    PATTERNS = client_patterns("/account/3pid$")

    def __init__(self, hs):
        super(ThreepidRestServlet, self).__init__()
        self.hs = hs
        self.identity_handler = hs.get_handlers().identity_handler
        self.auth = hs.get_auth()
        self.auth_handler = hs.get_auth_handler()
        self.datastore = self.hs.get_datastore()

    @defer.inlineCallbacks
    def on_GET(self, request):
        requester = yield self.auth.get_user_by_req(request)

        threepids = yield self.datastore.user_get_threepids(
            requester.user.to_string()
        )

        defer.returnValue((200, {'threepids': threepids}))

    @defer.inlineCallbacks
    def on_POST(self, request):
        body = parse_json_object_from_request(request)

        threePidCreds = body.get('threePidCreds')
        threePidCreds = body.get('three_pid_creds', threePidCreds)
        if threePidCreds is None:
            raise SynapseError(400, "Missing param", Codes.MISSING_PARAM)

        requester = yield self.auth.get_user_by_req(request)
        user_id = requester.user.to_string()

        threepid = yield self.identity_handler.threepid_from_creds(threePidCreds)

        if not threepid:
            raise SynapseError(
                400, "Failed to auth 3pid", Codes.THREEPID_AUTH_FAILED
            )

        for reqd in ['medium', 'address', 'validated_at']:
            if reqd not in threepid:
                logger.warn("Couldn't add 3pid: invalid response from ID server")
                raise SynapseError(500, "Invalid response from ID Server")

        yield self.auth_handler.add_threepid(
            user_id,
            threepid['medium'],
            threepid['address'],
            threepid['validated_at'],
        )

        if 'bind' in body and body['bind']:
            logger.debug(
                "Binding threepid %s to %s",
                threepid, user_id
            )
            yield self.identity_handler.bind_threepid(
                threePidCreds, user_id
            )

        defer.returnValue((200, {}))


class ThreepidDeleteRestServlet(RestServlet):
    PATTERNS = client_patterns("/account/3pid/delete$")

    def __init__(self, hs):
        super(ThreepidDeleteRestServlet, self).__init__()
        self.auth = hs.get_auth()
        self.auth_handler = hs.get_auth_handler()

    @defer.inlineCallbacks
    def on_POST(self, request):
        body = parse_json_object_from_request(request)
        assert_params_in_dict(body, ['medium', 'address'])

        requester = yield self.auth.get_user_by_req(request)
        user_id = requester.user.to_string()

        try:
            ret = yield self.auth_handler.delete_threepid(
                user_id, body['medium'], body['address'], body.get("id_server"),
            )
        except Exception:
            # NB. This endpoint should succeed if there is nothing to
            # delete, so it should only throw if something is wrong
            # that we ought to care about.
            logger.exception("Failed to remove threepid")
            raise SynapseError(500, "Failed to remove threepid")

        if ret:
            id_server_unbind_result = "success"
        else:
            id_server_unbind_result = "no-support"

        defer.returnValue((200, {
            "id_server_unbind_result": id_server_unbind_result,
        }))


class WhoamiRestServlet(RestServlet):
    PATTERNS = client_patterns("/account/whoami$")

    def __init__(self, hs):
        super(WhoamiRestServlet, self).__init__()
        self.auth = hs.get_auth()

    @defer.inlineCallbacks
    def on_GET(self, request):
        requester = yield self.auth.get_user_by_req(request)

        defer.returnValue((200, {'user_id': requester.user.to_string()}))


def register_servlets(hs, http_server):
    EmailPasswordRequestTokenRestServlet(hs).register(http_server)
    MsisdnPasswordRequestTokenRestServlet(hs).register(http_server)
    PasswordRestServlet(hs).register(http_server)
    DeactivateAccountRestServlet(hs).register(http_server)
    EmailThreepidRequestTokenRestServlet(hs).register(http_server)
    MsisdnThreepidRequestTokenRestServlet(hs).register(http_server)
    ThreepidRestServlet(hs).register(http_server)
    ThreepidDeleteRestServlet(hs).register(http_server)
    WhoamiRestServlet(hs).register(http_server)<|MERGE_RESOLUTION|>--- conflicted
+++ resolved
@@ -47,15 +47,11 @@
         self.config = hs.config
         self.identity_handler = hs.get_handlers().identity_handler
 
-<<<<<<< HEAD
-        if not hs.config.email_enable_password_reset_from_is:
-=======
         if (
             hs.config.enable_password_resets
             and not hs.config.email_enable_password_reset_from_is
         ):
             from synapse.push.mailer import Mailer, load_jinja2_templates
->>>>>>> 6efb301e
             templates = load_jinja2_templates(
                 config=hs.config,
                 template_html_name=hs.config.email_password_reset_template_html,
@@ -170,11 +166,7 @@
             )
 
         token_expires = (self.hs.clock.time_msec() +
-<<<<<<< HEAD
-                         self.config.validation_token_lifetime * 1000)
-=======
                          self.config.email_validation_token_lifetime * 1000)
->>>>>>> 6efb301e
 
         yield self.datastore.insert_threepid_validation_token(
             session_id, token, kwargs.get("next_link"), token_expires,
