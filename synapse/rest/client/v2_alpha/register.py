--- conflicted
+++ resolved
@@ -438,22 +438,14 @@
 
             access_token = self.auth.get_access_token_from_request(request)
 
-<<<<<<< HEAD
-            if isinstance(desired_username, str):
-                result = await self._do_appservice_registration(
-                    desired_username, password, desired_display_name, access_token, body
-                )
-            return 200, result  # we throw for non 200 responses
-=======
             if not isinstance(desired_username, str):
                 raise SynapseError(400, "Desired Username is missing or not a string")
 
             result = await self._do_appservice_registration(
-                desired_username, access_token, body
+                desired_username, password, desired_display_name, access_token, body
             )
 
             return 200, result
->>>>>>> 837293c3
 
         # == Normal User Registration == (everyone else)
         if not self._registration_enabled:
