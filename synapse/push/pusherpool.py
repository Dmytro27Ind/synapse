--- conflicted
+++ resolved
@@ -64,15 +64,11 @@
         self._pusher_shard_config = hs.config.push.pusher_shard_config
         self._instance_name = hs.get_instance_name()
 
-<<<<<<< HEAD
-        self._account_validity = hs.config.account_validity
-=======
         # Record the last stream ID that we were poked about so we can get
         # changes since then. We set this to the current max stream ID on
         # startup as every individual pusher will have checked for changes on
         # startup.
         self._last_room_stream_id_seen = self.store.get_room_max_stream_ordering()
->>>>>>> a3a90ee0
 
         # map from user id to app_id:pushkey to pusher
         self.pushers = {}  # type: Dict[str, Dict[str, Union[HttpPusher, EmailPusher]]]
